FROM ubuntu:16.04
<<<<<<< HEAD
=======
# Default is ASCII, but Discovery documents are UTF-8.
>>>>>>> ccefab08
ENV LANG C.UTF-8

RUN apt-get update
RUN apt-get install -y curl git openssh-client wget

# Install Go 1.8.
RUN wget https://storage.googleapis.com/golang/go1.8.linux-amd64.tar.gz
RUN tar -xvf go1.8.linux-amd64.tar.gz
RUN mv go /usr/local
ENV PATH /usr/local/go/bin:$PATH

# Install Node.js 7.x.
# We're using 7.x because there's a doc generation bug in
# google-api-nodejs-client on the latest Node.js version (8.5).
RUN curl -sL https://deb.nodesource.com/setup_7.x | bash -
RUN apt-get install -y nodejs

# Install PHP 7 and Composer.
RUN apt-get install -y php7.0 php7.0-xml
RUN curl https://getcomposer.org/download/1.5.2/composer.phar \
    -o /usr/local/bin/composer
RUN chmod +x /usr/local/bin/composer

# Install pip and setup /env.
RUN apt-get install -y python-pip
RUN pip install virtualenv
RUN virtualenv /env -p python3

# Install Ruby 2.3 and Bundler.
RUN apt-get install -y ruby ruby-dev
RUN gem install bundler --no-ri --no-rdoc

# Set virtualenv environment variables. This is equivalent to running
# source /env/bin/activate
ENV VIRTUAL_ENV /env
ENV PATH /env/bin:$PATH
ADD . /app
WORKDIR /app
RUN pip install -r requirements.txt

<<<<<<< HEAD
# 20 minute timeout so the process is not killed before any task completes.
CMD scripts/git-cookie-authdaemon && \
    gunicorn -b :$PORT main:app --timeout 1200 --workers 4
=======
# 1 hour timeout so the process is not killed before any task completes.
CMD scripts/git-cookie-authdaemon && \
    gunicorn -b :$PORT main:app --timeout 3600 --workers 4
>>>>>>> ccefab08
<|MERGE_RESOLUTION|>--- conflicted
+++ resolved
@@ -1,8 +1,5 @@
 FROM ubuntu:16.04
-<<<<<<< HEAD
-=======
 # Default is ASCII, but Discovery documents are UTF-8.
->>>>>>> ccefab08
 ENV LANG C.UTF-8
 
 RUN apt-get update
@@ -43,12 +40,6 @@
 WORKDIR /app
 RUN pip install -r requirements.txt
 
-<<<<<<< HEAD
-# 20 minute timeout so the process is not killed before any task completes.
-CMD scripts/git-cookie-authdaemon && \
-    gunicorn -b :$PORT main:app --timeout 1200 --workers 4
-=======
 # 1 hour timeout so the process is not killed before any task completes.
 CMD scripts/git-cookie-authdaemon && \
-    gunicorn -b :$PORT main:app --timeout 3600 --workers 4
->>>>>>> ccefab08
+    gunicorn -b :$PORT main:app --timeout 3600 --workers 4