# Copyright 2017, Google Inc. All rights reserved.
#
# Licensed under the Apache License, Version 2.0 (the "License");
# you may not use this file except in compliance with the License.
# You may obtain a copy of the License at
#
#     http://www.apache.org/licenses/LICENSE-2.0
#
# Unless required by applicable law or agreed to in writing, software
# distributed under the License is distributed on an "AS IS" BASIS,
# WITHOUT WARRANTIES OR CONDITIONS OF ANY KIND, either express or implied.
# See the License for the specific language governing permissions and
# limitations under the License.

"""Contains update/release functions for google-api-nodejs-client."""

import json
import os
import re
from datetime import date
from os.path import join

from tasks import _commit_message, _common, _git
from tasks._check_output import check_output

_REPO_NAME = 'google-api-nodejs-client'
_REPO_PATH = 'google/google-api-nodejs-client'
# Matches strings like "apis/foo/v1.ts".
_SERVICE_FILENAME_RE = re.compile(r'apis/(.+)/(.+)\.ts')
# Matches strings like "20.3.1".
_VERSION_RE = re.compile(r'^([0-9]+)\.([0-9]+)\.([0-9]+)$')


class _Version(object):
    """Represents a version of the format "1.2.3"."""

    def __init__(self, latest_tag):
        match = _VERSION_RE.match(latest_tag)
        if not match:
            raise Exception(
                'latest tag does not match the pattern "{}": {}'.format(
                    _VERSION_RE.pattern, latest_tag))
        self.major_version = int(match.group(1))
        self.minor_version = int(match.group(2))

    def __str__(self):
        return '{}.{}.0'.format(
            self.major_version, self.minor_version)

    def bump_major(self):
        self.major_version += 1
        self.minor_version = 0

    def bump_minor(self):
        self.minor_version += 1


def _build(repo):
    check_output(['node', '--max_old_space_size=2000', '/usr/bin/npm', 'run',
                  'build'],
                 cwd=repo.filepath)


def _generate_all_clients(repo):
    check_output(['node', '--max_old_space_size=2000', '/usr/bin/npm', 'run',
                  'generate-apis'],
                 cwd=repo.filepath)
    added, deleted, updated = set(), set(), set()
    status_to_ids = {
        _git.Status.ADDED: added,
        _git.Status.DELETED: deleted,
        _git.Status.UPDATED: updated
    }
    for filename, status in repo.diff_name_status(staged=False):
        match = _SERVICE_FILENAME_RE.match(filename)
        if not match:
            continue
        name_version = '{}:{}'.format(match.group(1), match.group(2))
        status_to_ids.get(status, set()).add(name_version)
    return added, deleted, updated


def _check_latest_version(latest_tag):
    latest_version = check_output(['npm', 'view', 'googleapis', 'version'])
    latest_version = latest_version.strip()
    if latest_tag != latest_version:
        raise Exception(
            ('latest tag does not match the latest package version on npm:'
             ' {} != {}').format(latest_tag, latest_version))


def _install_dependencies(repo):
    check_output(['npm', 'install'], cwd=repo.filepath)


def _publish_package(repo, npm_account):
    with open(os.path.expanduser('~/.npmrc'), 'w') as file_:
        file_.write('//registry.npmjs.org/:_authToken={}\n'.format(
            npm_account.auth_token))
    check_output(['npm', 'publish'], cwd=repo.filepath)


def _run_tests(repo):
    check_output(['npm', 'run', 'test'], cwd=repo.filepath)


def _update_changelog_md(repo, new_version, added, deleted, updated):
    data = '##### {} - {}\n'.format(
        new_version, date.today().strftime("%d %B %Y"))
    if deleted:
        data += '\n###### Breaking changes\n'
    for name_version in sorted(deleted):
        data += '- Deleted `{}`\n'.format(name_version)
    if added or updated:
        data += '\n###### Backwards compatible changes\n'
    for name_version in sorted(added):
        data += '- Added `{}`\n'.format(name_version)
    for name_version in sorted(updated):
        data += '- Updated `{}`\n'.format(name_version)
    data += '\n'
    filename = join(repo.filepath, 'CHANGELOG.md')
    with open(filename) as file_:
        data = data + file_.read()
    with open(filename, 'w') as file_:
        file_.write(data)


def _update_and_publish_gh_pages(repo, new_version, github_account):
    check_output(['npm', 'run', 'doc'], cwd=repo.filepath)
    repo.checkout('gh-pages')
    check_output(['rm', '-rf', 'latest'], cwd=repo.filepath)
    doc_filepath = 'doc/googleapis/{}'.format(new_version)
    check_output(['cp', '-r', doc_filepath, 'latest'], cwd=repo.filepath)
    check_output(['cp', '-r', doc_filepath, new_version], cwd=repo.filepath)
    index_md_filename = join(repo.filepath, 'index.md')
    lines = []
    with open(index_md_filename) as file_:
        lines = file_.readlines()
    # index.md should be at least 5 lines long and have the first bullet
    # (latest) on line 4.
    if len(lines) < 5 or lines[3] != '\n' or not lines[4].startswith('*'):
        raise Exception('index.md has an unexpected format')
    lines[4] = lines[4].replace(' (latest)', '', 1)
    bullet = ('* [v{nv} (latest)]'
              '(http://google.github.io/google-api-nodejs-client'
              '/{nv}/index.html)\n').format(nv=new_version)
    lines.insert(4, bullet)
    with open(index_md_filename, 'w') as file_:
        file_.write(''.join(lines))
    repo.add(['latest', new_version])
    repo.commit(new_version, github_account.name, github_account.email)
    repo.push(branch='gh-pages')
    repo.checkout('master')


def _update_package_json(repo, new_version):
    filename = join(repo.filepath, 'package.json')
    data = {}
    with open(filename) as file_:
        # Note, we use `json.loads` instead of `json.load` here, and
        # `json.dumps` instead of `json.dump` below, because it's easier to
        # just mock `open` than it is to mock `open` and both `json` functions.
        data = json.loads(file_.read())
    data['version'] = new_version
    with open(filename, 'w') as file_:
        file_.write(json.dumps(data, indent=2))


def update(filepath, github_account):
    """Updates the google-api-nodejs-client repository.

    Args:
        filepath (str): the directory to work in.
        github_account (GitHubAccount): the GitHub account to commit with.
    """
    repo = _git.clone_from_github(
        _REPO_PATH, join(filepath, _REPO_NAME), github_account=github_account)
    _install_dependencies(repo)
    added, deleted, updated = _generate_all_clients(repo)
    if not any([added, deleted, updated]):
        return
    _build(repo)
    _run_tests(repo)
    commitmsg = _commit_message.build(added, deleted, updated)
    repo.add(['apis'])
    repo.commit(commitmsg, github_account.name, github_account.email)
    repo.push()


def release(filepath, github_account, npm_account, force=False):
    """Releases a new version in the google-api-nodejs-client repository.

    A release consists of:
        1. A Git tag of a new version.
        2. An update to "package.json" and "CHANGELOG.md".
        3. A package pushed to npm.
        4. Generated docs updated on the branch "gh-pages".

    Args:
        filepath (str): the directory to work in.
        github_account (GitHubAccount): the GitHub account to commit with.
        force (bool, optional): if true, the check that all authors since the
            last tag were `github_account` is ignored.
    """
    repo = _git.clone_from_github(
        _REPO_PATH, join(filepath, _REPO_NAME), github_account=github_account)
    latest_tag = repo.latest_tag()
    version = _Version(latest_tag)
<<<<<<< HEAD
    authors = repo.authors_since(latest_tag)
    if not authors:
        return
    if not force and not all([x == github_account.email for x in authors]):
=======
    if not _common.check_prerelease(repo, latest_tag, github_account, force):
>>>>>>> ccefab08
        return
    _check_latest_version(latest_tag)
    added, deleted, updated = set(), set(), set()
    status_to_ids = {
        _git.Status.ADDED: added,
        _git.Status.DELETED: deleted,
        _git.Status.UPDATED: updated
    }
    diff_ns = repo.diff_name_status(rev=latest_tag)
    for filename, status in diff_ns:
        match = _SERVICE_FILENAME_RE.match(filename)
        if not match:
            continue
        status_to_ids.get(status, set()).add(match.group(1))
    if deleted:
        version.bump_major()
    else:
        version.bump_minor()
    new_version = str(version)
    _update_package_json(repo, new_version)
    _update_changelog_md(repo, new_version, added, deleted, updated)
    _install_dependencies(repo)
    _build(repo)
    _run_tests(repo)
    repo.commit(new_version, github_account.name, github_account.email)
    repo.tag(new_version)
    repo.push()
    repo.push(tags=True)
    _publish_package(repo, npm_account)
    _update_and_publish_gh_pages(repo, new_version, github_account)<|MERGE_RESOLUTION|>--- conflicted
+++ resolved
@@ -206,14 +206,7 @@
         _REPO_PATH, join(filepath, _REPO_NAME), github_account=github_account)
     latest_tag = repo.latest_tag()
     version = _Version(latest_tag)
-<<<<<<< HEAD
-    authors = repo.authors_since(latest_tag)
-    if not authors:
-        return
-    if not force and not all([x == github_account.email for x in authors]):
-=======
     if not _common.check_prerelease(repo, latest_tag, github_account, force):
->>>>>>> ccefab08
         return
     _check_latest_version(latest_tag)
     added, deleted, updated = set(), set(), set()
