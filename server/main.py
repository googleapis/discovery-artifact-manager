<<<<<<< HEAD
from tempfile import TemporaryDirectory

from flask import Flask, abort, request
from tasks import (accounts,
                   discovery_artifact_manager,
                   google_api_go_client,
                   google_api_nodejs_client,
                   google_api_php_client_services,
                   google_api_ruby_client)

app = Flask(__name__)

=======
# Copyright 2017, Google Inc. All rights reserved.
#
# Licensed under the Apache License, Version 2.0 (the "License");
# you may not use this file except in compliance with the License.
# You may obtain a copy of the License at
#
#     http://www.apache.org/licenses/LICENSE-2.0
#
# Unless required by applicable law or agreed to in writing, software
# distributed under the License is distributed on an "AS IS" BASIS,
# WITHOUT WARRANTIES OR CONDITIONS OF ANY KIND, either express or implied.
# See the License for the specific language governing permissions and
# limitations under the License.

"""Flask app which updates various Google-owned repositories."""

from functools import wraps
from tempfile import TemporaryDirectory

from flask import Flask, abort, request

from tasks import (accounts,
                   discovery_artifact_manager,
                   google_api_go_client,
                   google_api_nodejs_client,
                   google_api_php_client_services,
                   google_api_ruby_client)

app = Flask(__name__)


def verify_cron_header(f):
    """Decorator which checks for the header "X-Appengine-Cron"."""
    @wraps(f)
    def wrapper(*args, **kwargs):
        if request.headers.get('X-Appengine-Cron') is None:
            abort(403)
        return f(*args, **kwargs)
    return wrapper

>>>>>>> ccefab08

@app.route('/cron/discoveries')
@verify_cron_header
def cron_discoveries():
<<<<<<< HEAD
    if request.headers.get('X-Appengine-Cron') is None:
        abort(403)
    github_account = accounts.get_github_account()
    with TemporaryDirectory() as filepath:
        discovery_artifact_manager.update(filepath, github_account)
    return ''


@app.route('/cron/clients/go/update')
def cron_clients_go_update():
    if request.headers.get('X-Appengine-Cron') is None:
        abort(403)
    github_account = accounts.get_github_account()
    with TemporaryDirectory() as filepath:
        google_api_go_client.update(filepath, github_account)
    return ''


@app.route('/cron/clients/nodejs/update')
def cron_clients_nodejs_update():
    if request.headers.get('X-Appengine-Cron') is None:
        abort(403)
    github_account = accounts.get_github_account()
    with TemporaryDirectory() as filepath:
        google_api_nodejs_client.update(filepath, github_account)
    return ''


@app.route('/cron/clients/nodejs/release')
def cron_clients_nodejs_release():
    if request.headers.get('X-Appengine-Cron') is None:
        abort(403)
    github_account = accounts.get_github_account()
    npm_account = accounts.get_npm_account()
    force = request.args.get('force', default=False, type=bool)
    with TemporaryDirectory() as filepath:
        google_api_nodejs_client.release(
            filepath, github_account, npm_account, force=force)
    return ''


@app.route('/cron/clients/php/update')
def cron_clients_php_update():
    if request.headers.get('X-Appengine-Cron') is None:
        abort(403)
    github_account = accounts.get_github_account()
    with TemporaryDirectory() as filepath:
        ddocs = discovery_artifact_manager.discovery_documents(
            filepath, preferred=True, skip=['discovery:v1'])
        google_api_php_client_services.update(filepath, ddocs, github_account)
    return ''


@app.route('/cron/clients/php/release')
def cron_clients_php_release():
    if request.headers.get('X-Appengine-Cron') is None:
        abort(403)
    github_account = accounts.get_github_account()
    force = request.args.get('force', default=False, type=bool)
    with TemporaryDirectory() as filepath:
        google_api_php_client_services.release(
            filepath, github_account, force=force)
    return ''


@app.route('/cron/clients/ruby/update')
def cron_clients_ruby_update():
    if request.headers.get('X-Appengine-Cron') is None:
        abort(403)
    github_account = accounts.get_github_account()
    with TemporaryDirectory() as filepath:
        google_api_ruby_client.update(filepath, github_account)
    return ''


@app.route('/cron/clients/ruby/release')
def cron_clients_ruby_release():
    if request.headers.get('X-Appengine-Cron') is None:
        abort(403)
    github_account = accounts.get_github_account()
    rubygems_account = accounts.get_rubygems_account()
    force = request.args.get('force', default=False, type=bool)
    with TemporaryDirectory() as filepath:
        google_api_ruby_client.release(
            filepath, github_account, rubygems_account, force=force)
    return ''
=======
    github_account = accounts.get_github_account()
    with TemporaryDirectory() as filepath:
        discovery_artifact_manager.update(filepath, github_account)
    return ''


def nodejs_release(filepath, github_account, force):
    """Wrapper over the Node.js release function to standardize parameters."""
    npm_account = accounts.get_npm_account()
    google_api_nodejs_client.release(
        filepath, github_account, npm_account, force=force)


def php_update(filepath, github_account):
    """Wrapper over the PHP release function to standardize parameters."""
    ddocs = discovery_artifact_manager.discovery_documents(
        filepath, preferred=True, skip=['discovery:v1'])
    google_api_php_client_services.update(filepath, github_account, ddocs)


def ruby_release(filepath, github_account, force):
    """Wrapper over the Ruby release function to standardize parameters."""
    rubygems_account = accounts.get_rubygems_account()
    google_api_ruby_client.release(
        filepath, github_account, rubygems_account, force=force)


@app.route('/cron/clients/<string:lang>/update')
@verify_cron_header
def cron_clients_lang_update(lang):
    update = {
        'go': google_api_go_client.update,
        'nodejs': google_api_nodejs_client.update,
        'php': php_update,
        'ruby': google_api_ruby_client.update,
    }.get(lang, None)
    if not update:
        abort(404)
    github_account = accounts.get_github_account()
    with TemporaryDirectory() as filepath:
        update(filepath, github_account)


@app.route('/cron/clients/<string:lang>/release')
@verify_cron_header
def cron_clients_lang_release(lang):
    release = {
        'nodejs': nodejs_release,
        'php': google_api_php_client_services.release,
        'ruby': ruby_release
    }.get(lang, None)
    if not release:
        abort(404)
    github_account = accounts.get_github_account()
    force = request.args.get('force', default=False, type=bool)
    with TemporaryDirectory() as filepath:
        release(filepath, github_account, force=force)
>>>>>>> ccefab08


if __name__ == '__main__':
    app.run(host='127.0.0.1', port=8080, debug=True)<|MERGE_RESOLUTION|>--- conflicted
+++ resolved
@@ -1,17 +1,3 @@
-<<<<<<< HEAD
-from tempfile import TemporaryDirectory
-
-from flask import Flask, abort, request
-from tasks import (accounts,
-                   discovery_artifact_manager,
-                   google_api_go_client,
-                   google_api_nodejs_client,
-                   google_api_php_client_services,
-                   google_api_ruby_client)
-
-app = Flask(__name__)
-
-=======
 # Copyright 2017, Google Inc. All rights reserved.
 #
 # Licensed under the Apache License, Version 2.0 (the "License");
@@ -52,99 +38,10 @@
         return f(*args, **kwargs)
     return wrapper
 
->>>>>>> ccefab08
 
 @app.route('/cron/discoveries')
 @verify_cron_header
 def cron_discoveries():
-<<<<<<< HEAD
-    if request.headers.get('X-Appengine-Cron') is None:
-        abort(403)
-    github_account = accounts.get_github_account()
-    with TemporaryDirectory() as filepath:
-        discovery_artifact_manager.update(filepath, github_account)
-    return ''
-
-
-@app.route('/cron/clients/go/update')
-def cron_clients_go_update():
-    if request.headers.get('X-Appengine-Cron') is None:
-        abort(403)
-    github_account = accounts.get_github_account()
-    with TemporaryDirectory() as filepath:
-        google_api_go_client.update(filepath, github_account)
-    return ''
-
-
-@app.route('/cron/clients/nodejs/update')
-def cron_clients_nodejs_update():
-    if request.headers.get('X-Appengine-Cron') is None:
-        abort(403)
-    github_account = accounts.get_github_account()
-    with TemporaryDirectory() as filepath:
-        google_api_nodejs_client.update(filepath, github_account)
-    return ''
-
-
-@app.route('/cron/clients/nodejs/release')
-def cron_clients_nodejs_release():
-    if request.headers.get('X-Appengine-Cron') is None:
-        abort(403)
-    github_account = accounts.get_github_account()
-    npm_account = accounts.get_npm_account()
-    force = request.args.get('force', default=False, type=bool)
-    with TemporaryDirectory() as filepath:
-        google_api_nodejs_client.release(
-            filepath, github_account, npm_account, force=force)
-    return ''
-
-
-@app.route('/cron/clients/php/update')
-def cron_clients_php_update():
-    if request.headers.get('X-Appengine-Cron') is None:
-        abort(403)
-    github_account = accounts.get_github_account()
-    with TemporaryDirectory() as filepath:
-        ddocs = discovery_artifact_manager.discovery_documents(
-            filepath, preferred=True, skip=['discovery:v1'])
-        google_api_php_client_services.update(filepath, ddocs, github_account)
-    return ''
-
-
-@app.route('/cron/clients/php/release')
-def cron_clients_php_release():
-    if request.headers.get('X-Appengine-Cron') is None:
-        abort(403)
-    github_account = accounts.get_github_account()
-    force = request.args.get('force', default=False, type=bool)
-    with TemporaryDirectory() as filepath:
-        google_api_php_client_services.release(
-            filepath, github_account, force=force)
-    return ''
-
-
-@app.route('/cron/clients/ruby/update')
-def cron_clients_ruby_update():
-    if request.headers.get('X-Appengine-Cron') is None:
-        abort(403)
-    github_account = accounts.get_github_account()
-    with TemporaryDirectory() as filepath:
-        google_api_ruby_client.update(filepath, github_account)
-    return ''
-
-
-@app.route('/cron/clients/ruby/release')
-def cron_clients_ruby_release():
-    if request.headers.get('X-Appengine-Cron') is None:
-        abort(403)
-    github_account = accounts.get_github_account()
-    rubygems_account = accounts.get_rubygems_account()
-    force = request.args.get('force', default=False, type=bool)
-    with TemporaryDirectory() as filepath:
-        google_api_ruby_client.release(
-            filepath, github_account, rubygems_account, force=force)
-    return ''
-=======
     github_account = accounts.get_github_account()
     with TemporaryDirectory() as filepath:
         discovery_artifact_manager.update(filepath, github_account)
@@ -202,7 +99,6 @@
     force = request.args.get('force', default=False, type=bool)
     with TemporaryDirectory() as filepath:
         release(filepath, github_account, force=force)
->>>>>>> ccefab08
 
 
 if __name__ == '__main__':
