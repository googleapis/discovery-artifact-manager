# Copyright 2017, Google Inc. All rights reserved.
#
# Licensed under the Apache License, Version 2.0 (the "License");
# you may not use this file except in compliance with the License.
# You may obtain a copy of the License at
#
#     http://www.apache.org/licenses/LICENSE-2.0
#
# Unless required by applicable law or agreed to in writing, software
# distributed under the License is distributed on an "AS IS" BASIS,
# WITHOUT WARRANTIES OR CONDITIONS OF ANY KIND, either express or implied.
# See the License for the specific language governing permissions and
# limitations under the License.
from unittest.mock import patch

from tasks import _git, accounts

_REPO = _git.Repository('/tmp')


@patch('tasks._git.check_output', autospec=True)
def test_clone_from_github(check_output_mock):
    repo = _git.clone_from_github('example/myrepo', '/tmp')
    check_output_mock.assert_called_once_with(
        ['git', 'clone', 'https://github.com/example/myrepo', '/tmp'])
    assert repo.filepath == _git.Repository('/tmp').filepath

    check_output_mock.reset_mock()
    github_account = accounts.GitHubAccount(
        'Alice', 'alice@test.com', 'test', 'token')
    repo = _git.clone_from_github(
        'example/myrepo', '/tmp', github_account=github_account)
    check_output_mock.assert_called_once_with([
        'git', 'clone', 'https://test:token@github.com/example/myrepo', '/tmp'
    ])
    assert repo.filepath == _git.Repository('/tmp').filepath


@patch('tasks._git.check_output', autospec=True)
def test_repository_add(check_output_mock):
    _REPO.add(['src'])
    check_output_mock.assert_called_once_with(
        ['git', 'add', 'src'], cwd='/tmp')


@patch('tasks._git.check_output', autospec=True)
def test_repository_add_multiple_filepaths(check_output_mock):
    _REPO.add(['hello', 'world'])
    check_output_mock.assert_called_once_with(
        ['git', 'add', 'hello', 'world'], cwd='/tmp')


@patch('tasks._git.check_output', autospec=True)
def test_repository_authors_since_none(check_output_mock):
    check_output_mock.return_value = ''
    authors = _REPO.authors_since('HEAD~1')
    check_output_mock.assert_called_once_with(
        ['git', 'log', 'HEAD~1..HEAD', '--pretty=format:%ae'], cwd='/tmp')
    assert authors == []


@patch('tasks._git.check_output', autospec=True)
def test_repository_authors_since_one(check_output_mock):
    check_output_mock.return_value = 'alice@test.com'
    authors = _REPO.authors_since('HEAD~1')
    check_output_mock.assert_called_once_with(
<<<<<<< HEAD
        ['git', 'log', 'HEAD~1..HEAD', '--pretty=format:%ae'], cwd='/tmp')
    assert authors == ['example@example.com']
=======
        ['git', 'log', 'HEAD~1..HEAD', '--pretty=format:"%ae"'], cwd='/tmp')
    assert authors == ['alice@test.com']
>>>>>>> ccefab08


@patch('tasks._git.check_output', autospec=True)
def test_repository_authors_since_multiple(check_output_mock):
    check_output_mock.return_value = 'alice@test.com\nbob@test.com'
    authors = _REPO.authors_since('HEAD~2')
    check_output_mock.assert_called_once_with(
<<<<<<< HEAD
        ['git', 'log', 'HEAD~2..HEAD', '--pretty=format:%ae'], cwd='/tmp')
    assert authors == ['example@example.com', 'test@test.com']
=======
        ['git', 'log', 'HEAD~2..HEAD', '--pretty=format:"%ae"'], cwd='/tmp')
    assert authors == ['alice@test.com', 'bob@test.com']
>>>>>>> ccefab08


@patch('tasks._git.check_output', autospec=True)
def test_repository_checkout(check_output_mock):
    _REPO.checkout('docs')
    check_output_mock.assert_called_once_with(
        ['git', 'checkout', 'docs'], cwd='/tmp')


@patch('tasks._git.check_output', autospec=True)
def test_repository_commit(check_output_mock):
    _REPO.commit('hello world', 'example name', 'example@example.com')
    check_output_mock.assert_called_once_with(
        ['git',
         '-c', 'user.name=example name',
         '-c', 'user.email=example@example.com',
         'commit', '-a', '--allow-empty-message', '-m', 'hello world'],
        cwd='/tmp')


@patch('tasks._git.check_output', autospec=True)
def test_repository_diff_name_status_none(check_output_mock):
    check_output_mock.return_value = ''
    pairs = _REPO.diff_name_status()
    check_output_mock.assert_called_once_with(
        ['git', 'diff', '--name-status', '--staged'], cwd='/tmp')
    assert pairs == []


@patch('tasks._git.check_output', autospec=True)
def test_repository_diff_name_status_none_staged(check_output_mock):
    check_output_mock.return_value = ''
    pairs = _REPO.diff_name_status(staged=False)
    check_output_mock.assert_called_once_with(
        ['git', 'diff', '--name-status'], cwd='/tmp')
    assert pairs == []


@patch('tasks._git.check_output', autospec=True)
def test_repository_diff_name_status_none_rev(check_output_mock):
    check_output_mock.return_value = ''
    pairs = _REPO.diff_name_status(rev='HEAD~1')
    check_output_mock.assert_called_once_with(
        ['git', 'diff', '--name-status', 'HEAD~1..HEAD'], cwd='/tmp')
    assert pairs == []


@patch('tasks._git.check_output', autospec=True)
def test_repository_diff_name_status_one(check_output_mock):
    check_output_mock.return_value = 'A\t/tmp/hello.txt'
    pairs = _REPO.diff_name_status()
    assert pairs == [('/tmp/hello.txt', _git.Status.ADDED)]


@patch('tasks._git.check_output', autospec=True)
def test_repository_diff_name_status_multiple(check_output_mock):
    check_output_mock.return_value = ('A\t/tmp/hello.txt\n'
                                      'D\t/tmp/world.txt\n'
                                      'M\t/tmp/foo.txt\n'
                                      'X\t/tmp/bar.txt')
    pairs = _REPO.diff_name_status()
    assert pairs == [('/tmp/hello.txt', _git.Status.ADDED),
                     ('/tmp/world.txt', _git.Status.DELETED),
                     ('/tmp/foo.txt', _git.Status.UPDATED),
                     ('/tmp/bar.txt', _git.Status.UNKNOWN)]


@patch('tasks._git.check_output', autospec=True)
def test_repository_latest_tag(check_output_mock):
    check_output_mock.return_value = 'v0.1'
    tag = _REPO.latest_tag()
    check_output_mock.assert_called_once_with(
        ['git', 'describe', '--tags', '--abbrev=0'], cwd='/tmp')
    assert tag == 'v0.1'


@patch('tasks._git.check_output', autospec=True)
def test_repository_push(check_output_mock):
    _REPO.push()
    check_output_mock.assert_called_once_with(
        ['git', 'push', 'origin', 'master'], cwd='/tmp')


@patch('tasks._git.check_output', autospec=True)
def test_repository_push_remote_branch(check_output_mock):
    _REPO.push(remote='github', branch='dev')
    check_output_mock.assert_called_once_with(
        ['git', 'push', 'github', 'dev'], cwd='/tmp')


@patch('tasks._git.check_output', autospec=True)
def test_repository_push_tags(check_output_mock):
    _REPO.push(tags=True)
    check_output_mock.assert_called_once_with(
        ['git', 'push', 'origin', '--tags'], cwd='/tmp')


@patch('tasks._git.check_output', autospec=True)
def test_repository_soft_reset(check_output_mock):
    _REPO.soft_reset('HEAD~1')
    check_output_mock.assert_called_once_with(
        ['git', 'reset', '--soft', 'HEAD~1'], cwd='/tmp')


@patch('tasks._git.check_output', autospec=True)
def test_repository_tag(check_output_mock):
    _REPO.tag('v0.1')
    check_output_mock.assert_called_once_with(
        ['git', 'tag', 'v0.1'], cwd='/tmp')<|MERGE_RESOLUTION|>--- conflicted
+++ resolved
@@ -64,13 +64,8 @@
     check_output_mock.return_value = 'alice@test.com'
     authors = _REPO.authors_since('HEAD~1')
     check_output_mock.assert_called_once_with(
-<<<<<<< HEAD
         ['git', 'log', 'HEAD~1..HEAD', '--pretty=format:%ae'], cwd='/tmp')
-    assert authors == ['example@example.com']
-=======
-        ['git', 'log', 'HEAD~1..HEAD', '--pretty=format:"%ae"'], cwd='/tmp')
     assert authors == ['alice@test.com']
->>>>>>> ccefab08
 
 
 @patch('tasks._git.check_output', autospec=True)
@@ -78,13 +73,8 @@
     check_output_mock.return_value = 'alice@test.com\nbob@test.com'
     authors = _REPO.authors_since('HEAD~2')
     check_output_mock.assert_called_once_with(
-<<<<<<< HEAD
         ['git', 'log', 'HEAD~2..HEAD', '--pretty=format:%ae'], cwd='/tmp')
-    assert authors == ['example@example.com', 'test@test.com']
-=======
-        ['git', 'log', 'HEAD~2..HEAD', '--pretty=format:"%ae"'], cwd='/tmp')
     assert authors == ['alice@test.com', 'bob@test.com']
->>>>>>> ccefab08
 
 
 @patch('tasks._git.check_output', autospec=True)
