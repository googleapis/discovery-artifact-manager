/* Copyright 2016 Google Inc
 *
 * Licensed under the Apache License, Version 2.0 (the "License");
 * you may not use this file except in compliance with the License.
 * You may obtain a copy of the License at
 *
 *      http://www.apache.org/licenses/LICENSE-2.0
 *
 * Unless required by applicable law or agreed to in writing, software
 * distributed under the License is distributed on an "AS IS" BASIS,
 * WITHOUT WARRANTIES OR CONDITIONS OF ANY KIND, either express or implied.
 * See the License for the specific language governing permissions and
 * limitations under the License.
 */
package com.google.api.codegen.transformer.ruby;

import com.google.api.codegen.InterfaceView;
import com.google.api.codegen.TargetLanguage;
import com.google.api.codegen.config.FlatteningConfig;
import com.google.api.codegen.config.GapicProductConfig;
import com.google.api.codegen.config.PackageMetadataConfig;
import com.google.api.codegen.transformer.DynamicLangApiMethodTransformer;
import com.google.api.codegen.transformer.FileHeaderTransformer;
import com.google.api.codegen.transformer.GapicInterfaceContext;
import com.google.api.codegen.transformer.GapicMethodContext;
import com.google.api.codegen.transformer.InitCodeTransformer;
import com.google.api.codegen.transformer.ModelToViewTransformer;
import com.google.api.codegen.transformer.ModelTypeTable;
import com.google.api.codegen.transformer.PackageMetadataTransformer;
<<<<<<< HEAD
=======
import com.google.api.codegen.transformer.SurfaceNamer;
>>>>>>> abe9ebdb
import com.google.api.codegen.transformer.TestCaseTransformer;
import com.google.api.codegen.util.ruby.RubyTypeTable;
import com.google.api.codegen.util.testing.StandardValueProducer;
import com.google.api.codegen.util.testing.ValueProducer;
import com.google.api.codegen.viewmodel.ApiMethodView;
import com.google.api.codegen.viewmodel.ImportSectionView;
import com.google.api.codegen.viewmodel.InitCodeView;
import com.google.api.codegen.viewmodel.OptionalArrayMethodView;
import com.google.api.codegen.viewmodel.ViewModel;
import com.google.api.tools.framework.model.Interface;
import com.google.api.tools.framework.model.Method;
import com.google.api.tools.framework.model.Model;
import com.google.common.base.Strings;
import com.google.common.collect.ImmutableList;
import java.util.List;

/** Responsible for producing package metadata related views for Ruby */
public class RubyPackageMetadataTransformer implements ModelToViewTransformer {
  private static final String GEMSPEC_FILE = "ruby/gemspec.snip";
  private static final String README_FILE = "ruby/README.md.snip";
  private static final String README_OUTPUT_FILE = "README.md";
  private static final List<String> TOP_LEVEL_FILES =
      ImmutableList.of("ruby/Gemfile.snip", "ruby/Rakefile.snip", "LICENSE.snip");
<<<<<<< HEAD
=======
  private static final List<String> TOP_LEVEL_DOT_FILES =
      ImmutableList.of("ruby/gitignore.snip", "ruby/rubocop.yml.snip", "ruby/yardopts.snip");
>>>>>>> abe9ebdb

  private static final String GITHUB_DOC_HOST =
      "https://googlecloudplatform.github.io/google-cloud-ruby";
  private static final String GITHUB_REPO_HOST =
      "https://github.com/GoogleCloudPlatform/google-cloud-ruby";
  private static final String AUTH_DOC_PATH = "/#/docs/google-cloud/master/guides/authentication";
  private static final String LIB_DOC_PATH = "/#/docs/%s/latest/%s";
  private static final String MAIN_README_PATH = "/blob/master/README.md";
  private static final String VERSIONING_DOC_PATH = "#versioning";

  private final FileHeaderTransformer fileHeaderTransformer =
      new FileHeaderTransformer(new RubyImportSectionTransformer());
  private final PackageMetadataConfig packageConfig;
  private final PackageMetadataTransformer metadataTransformer = new PackageMetadataTransformer();
  private final ValueProducer valueProducer = new StandardValueProducer();
  private final TestCaseTransformer testCaseTransformer = new TestCaseTransformer(valueProducer);

  private static final String RUBY_PREFIX = "ruby/";

  public RubyPackageMetadataTransformer(PackageMetadataConfig packageConfig) {
    this.packageConfig = packageConfig;
  }

  @Override
  public List<String> getTemplateFileNames() {
    return ImmutableList.<String>builder()
        .add(GEMSPEC_FILE)
        .add(README_FILE)
        .addAll(TOP_LEVEL_FILES)
<<<<<<< HEAD
=======
        .addAll(TOP_LEVEL_DOT_FILES)
>>>>>>> abe9ebdb
        .build();
  }

  @Override
  public List<ViewModel> transform(Model model, GapicProductConfig productConfig) {
    RubyPackageMetadataNamer namer = new RubyPackageMetadataNamer(productConfig.getPackageName());
    return ImmutableList.<ViewModel>builder()
        .add(generateGemspecView(model, namer))
        .add(generateReadmeView(model, productConfig, namer))
<<<<<<< HEAD
        .addAll(generateMetadataViews(model, productConfig, namer))
=======
        .addAll(generateMetadataViews(model, productConfig, namer, TOP_LEVEL_FILES))
        .addAll(generateMetadataViews(model, productConfig, namer, TOP_LEVEL_DOT_FILES, "."))
>>>>>>> abe9ebdb
        .build();
  }

  private ViewModel generateGemspecView(Model model, RubyPackageMetadataNamer namer) {
    return metadataTransformer
        .generateMetadataView(
            packageConfig, model, GEMSPEC_FILE, namer.getOutputFileName(), TargetLanguage.RUBY)
        .identifier(namer.getMetadataIdentifier())
        .build();
  }

  private ViewModel generateReadmeView(
<<<<<<< HEAD
      Model model, GapicProductConfig productConfig, RubyPackageMetadataNamer namer) {
    List<ApiMethodView> exampleMethods = generateExampleMethods(model, productConfig);
    return metadataTransformer
        .generateMetadataView(
            packageConfig, model, README_FILE, README_OUTPUT_FILE, TargetLanguage.RUBY)
        .identifier(namer.getMetadataIdentifier())
        .fileHeader(
            fileHeaderTransformer.generateFileHeader(
                productConfig,
                ImportSectionView.newBuilder().build(),
                new RubySurfaceNamer(productConfig.getPackageName())))
        .developmentStatus(
            namer.getReleaseAnnotation(packageConfig.releaseLevel(TargetLanguage.RUBY)))
        .exampleMethods(exampleMethods)
        .targetLanguage("Ruby")
        .mainReadmeLink(GITHUB_REPO_HOST + MAIN_README_PATH)
        .libraryDocumentationLink(
            GITHUB_DOC_HOST
                + String.format(
                    LIB_DOC_PATH, namer.getMetadataIdentifier(), packageConfig.protoPath()))
        .authDocumentationLink(GITHUB_DOC_HOST + AUTH_DOC_PATH)
        .versioningDocumentationLink(GITHUB_REPO_HOST + VERSIONING_DOC_PATH)
        .build();
  }

  // Generates methods used as examples for the README.md file.
  // This currently generates a list of methods that have smoke test configuration. In the future,
  //  the example methods may be configured separately.
  private List<ApiMethodView> generateExampleMethods(
      Model model, GapicProductConfig productConfig) {
    ImmutableList.Builder<ApiMethodView> exampleMethods = ImmutableList.builder();
    for (Interface apiInterface : new InterfaceView().getElementIterable(model)) {
      GapicInterfaceContext context = createContext(apiInterface, productConfig);
      if (context.getInterfaceConfig().getSmokeTestConfig() != null) {
        Method method = context.getInterfaceConfig().getSmokeTestConfig().getMethod();
        FlatteningConfig flatteningGroup =
            testCaseTransformer.getSmokeTestFlatteningGroup(
                context.getMethodConfig(method), context.getInterfaceConfig().getSmokeTestConfig());
        GapicMethodContext flattenedMethodContext =
            context.asFlattenedMethodContext(method, flatteningGroup);
        exampleMethods.add(createExampleApiMethodView(flattenedMethodContext));
      }
    }
    return exampleMethods.build();
  }

  private OptionalArrayMethodView createExampleApiMethodView(GapicMethodContext context) {
    OptionalArrayMethodView initialApiMethodView =
        new DynamicLangApiMethodTransformer(new RubyApiMethodParamTransformer())
            .generateMethod(context);

    OptionalArrayMethodView.Builder apiMethodView = initialApiMethodView.toBuilder();

    InitCodeTransformer initCodeTransformer = new InitCodeTransformer();
    InitCodeView initCodeView =
        initCodeTransformer.generateInitCode(
            context, testCaseTransformer.createSmokeTestInitContext(context));
    apiMethodView.initCode(initCodeView);

    return apiMethodView.build();
  }

  private List<ViewModel> generateMetadataViews(
=======
>>>>>>> abe9ebdb
      Model model, GapicProductConfig productConfig, RubyPackageMetadataNamer namer) {
    List<ApiMethodView> exampleMethods = generateExampleMethods(model, productConfig);
    return metadataTransformer
        .generateMetadataView(
            packageConfig, model, README_FILE, README_OUTPUT_FILE, TargetLanguage.RUBY)
        .identifier(namer.getMetadataIdentifier())
        .fileHeader(
            fileHeaderTransformer.generateFileHeader(
                productConfig,
                ImportSectionView.newBuilder().build(),
                new RubySurfaceNamer(productConfig.getPackageName())))
        .developmentStatusTitle(
            namer.getReleaseAnnotation(packageConfig.releaseLevel(TargetLanguage.RUBY)))
        .exampleMethods(exampleMethods)
        .targetLanguage("Ruby")
        .mainReadmeLink(GITHUB_REPO_HOST + MAIN_README_PATH)
        .libraryDocumentationLink(
            GITHUB_DOC_HOST
                + String.format(
                    LIB_DOC_PATH, namer.getMetadataIdentifier(), packageConfig.protoPath()))
        .authDocumentationLink(GITHUB_DOC_HOST + AUTH_DOC_PATH)
        .versioningDocumentationLink(GITHUB_REPO_HOST + VERSIONING_DOC_PATH)
        .build();
  }

  // Generates methods used as examples for the README.md file.
  // This currently generates a list of methods that have smoke test configuration. In the future,
  //  the example methods may be configured separately.
  private List<ApiMethodView> generateExampleMethods(
      Model model, GapicProductConfig productConfig) {
    ImmutableList.Builder<ApiMethodView> exampleMethods = ImmutableList.builder();
    for (Interface apiInterface : new InterfaceView().getElementIterable(model)) {
      GapicInterfaceContext context = createContext(apiInterface, productConfig);
      if (context.getInterfaceConfig().getSmokeTestConfig() != null) {
        Method method = context.getInterfaceConfig().getSmokeTestConfig().getMethod();
        FlatteningConfig flatteningGroup =
            testCaseTransformer.getSmokeTestFlatteningGroup(
                context.getMethodConfig(method), context.getInterfaceConfig().getSmokeTestConfig());
        GapicMethodContext flattenedMethodContext =
            context.asFlattenedMethodContext(method, flatteningGroup);
        exampleMethods.add(createExampleApiMethodView(flattenedMethodContext));
      }
    }
    return exampleMethods.build();
  }

  private OptionalArrayMethodView createExampleApiMethodView(GapicMethodContext context) {
    OptionalArrayMethodView initialApiMethodView =
        new DynamicLangApiMethodTransformer(new RubyApiMethodParamTransformer())
            .generateMethod(context);

    OptionalArrayMethodView.Builder apiMethodView = initialApiMethodView.toBuilder();

    InitCodeTransformer initCodeTransformer = new InitCodeTransformer();
    InitCodeView initCodeView =
        initCodeTransformer.generateInitCode(
            context, testCaseTransformer.createSmokeTestInitContext(context));
    apiMethodView.initCode(initCodeView);

    return apiMethodView.build();
  }

  private List<ViewModel> generateMetadataViews(
      Model model,
      GapicProductConfig productConfig,
      RubyPackageMetadataNamer namer,
      List<String> snippets) {
    return generateMetadataViews(model, productConfig, namer, snippets, null);
  }

  private List<ViewModel> generateMetadataViews(
      Model model,
      GapicProductConfig productConfig,
      RubyPackageMetadataNamer namer,
      List<String> snippets,
      String filePrefix) {
    ImmutableList.Builder<ViewModel> views = ImmutableList.builder();
    for (String template : snippets) {
      views.add(generateMetadataView(model, productConfig, template, namer, filePrefix));
    }
    return views.build();
  }

  private ViewModel generateMetadataView(
      Model model,
      GapicProductConfig productConfig,
      String template,
      RubyPackageMetadataNamer namer,
      String filePrefix) {
    String noLeadingRubyDir =
        template.startsWith(RUBY_PREFIX) ? template.substring(RUBY_PREFIX.length()) : template;
    if (!Strings.isNullOrEmpty(filePrefix)) {
      noLeadingRubyDir = filePrefix + noLeadingRubyDir;
    }
    int extensionIndex = noLeadingRubyDir.lastIndexOf(".");
    String outputPath = noLeadingRubyDir.substring(0, extensionIndex);

    boolean hasSmokeTests = false;
    for (Interface apiInterface : new InterfaceView().getElementIterable(model)) {
      GapicInterfaceContext context = createContext(apiInterface, productConfig);
      if (context.getInterfaceConfig().getSmokeTestConfig() != null) {
        hasSmokeTests = true;
        break;
      }
    }

    SurfaceNamer surfaceNamer = new RubySurfaceNamer(productConfig.getPackageName());

    return metadataTransformer
        .generateMetadataView(packageConfig, model, template, outputPath, TargetLanguage.RUBY)
        .identifier(namer.getMetadataIdentifier())
        .fileHeader(
            fileHeaderTransformer.generateFileHeader(
                productConfig, ImportSectionView.newBuilder().build(), surfaceNamer))
        .hasSmokeTests(hasSmokeTests)
        .versionPath(surfaceNamer.getVersionIndexFileImportName())
        .build();
  }

  private GapicInterfaceContext createContext(
      Interface apiInterface, GapicProductConfig productConfig) {
    return GapicInterfaceContext.create(
        apiInterface,
        productConfig,
        new ModelTypeTable(
            new RubyTypeTable(productConfig.getPackageName()),
            new RubyModelTypeNameConverter(productConfig.getPackageName())),
        new RubySurfaceNamer(productConfig.getPackageName()),
        new RubyFeatureConfig());
  }
}<|MERGE_RESOLUTION|>--- conflicted
+++ resolved
@@ -27,10 +27,7 @@
 import com.google.api.codegen.transformer.ModelToViewTransformer;
 import com.google.api.codegen.transformer.ModelTypeTable;
 import com.google.api.codegen.transformer.PackageMetadataTransformer;
-<<<<<<< HEAD
-=======
 import com.google.api.codegen.transformer.SurfaceNamer;
->>>>>>> abe9ebdb
 import com.google.api.codegen.transformer.TestCaseTransformer;
 import com.google.api.codegen.util.ruby.RubyTypeTable;
 import com.google.api.codegen.util.testing.StandardValueProducer;
@@ -54,11 +51,8 @@
   private static final String README_OUTPUT_FILE = "README.md";
   private static final List<String> TOP_LEVEL_FILES =
       ImmutableList.of("ruby/Gemfile.snip", "ruby/Rakefile.snip", "LICENSE.snip");
-<<<<<<< HEAD
-=======
   private static final List<String> TOP_LEVEL_DOT_FILES =
       ImmutableList.of("ruby/gitignore.snip", "ruby/rubocop.yml.snip", "ruby/yardopts.snip");
->>>>>>> abe9ebdb
 
   private static final String GITHUB_DOC_HOST =
       "https://googlecloudplatform.github.io/google-cloud-ruby";
@@ -88,10 +82,7 @@
         .add(GEMSPEC_FILE)
         .add(README_FILE)
         .addAll(TOP_LEVEL_FILES)
-<<<<<<< HEAD
-=======
         .addAll(TOP_LEVEL_DOT_FILES)
->>>>>>> abe9ebdb
         .build();
   }
 
@@ -101,12 +92,8 @@
     return ImmutableList.<ViewModel>builder()
         .add(generateGemspecView(model, namer))
         .add(generateReadmeView(model, productConfig, namer))
-<<<<<<< HEAD
-        .addAll(generateMetadataViews(model, productConfig, namer))
-=======
         .addAll(generateMetadataViews(model, productConfig, namer, TOP_LEVEL_FILES))
         .addAll(generateMetadataViews(model, productConfig, namer, TOP_LEVEL_DOT_FILES, "."))
->>>>>>> abe9ebdb
         .build();
   }
 
@@ -119,72 +106,6 @@
   }
 
   private ViewModel generateReadmeView(
-<<<<<<< HEAD
-      Model model, GapicProductConfig productConfig, RubyPackageMetadataNamer namer) {
-    List<ApiMethodView> exampleMethods = generateExampleMethods(model, productConfig);
-    return metadataTransformer
-        .generateMetadataView(
-            packageConfig, model, README_FILE, README_OUTPUT_FILE, TargetLanguage.RUBY)
-        .identifier(namer.getMetadataIdentifier())
-        .fileHeader(
-            fileHeaderTransformer.generateFileHeader(
-                productConfig,
-                ImportSectionView.newBuilder().build(),
-                new RubySurfaceNamer(productConfig.getPackageName())))
-        .developmentStatus(
-            namer.getReleaseAnnotation(packageConfig.releaseLevel(TargetLanguage.RUBY)))
-        .exampleMethods(exampleMethods)
-        .targetLanguage("Ruby")
-        .mainReadmeLink(GITHUB_REPO_HOST + MAIN_README_PATH)
-        .libraryDocumentationLink(
-            GITHUB_DOC_HOST
-                + String.format(
-                    LIB_DOC_PATH, namer.getMetadataIdentifier(), packageConfig.protoPath()))
-        .authDocumentationLink(GITHUB_DOC_HOST + AUTH_DOC_PATH)
-        .versioningDocumentationLink(GITHUB_REPO_HOST + VERSIONING_DOC_PATH)
-        .build();
-  }
-
-  // Generates methods used as examples for the README.md file.
-  // This currently generates a list of methods that have smoke test configuration. In the future,
-  //  the example methods may be configured separately.
-  private List<ApiMethodView> generateExampleMethods(
-      Model model, GapicProductConfig productConfig) {
-    ImmutableList.Builder<ApiMethodView> exampleMethods = ImmutableList.builder();
-    for (Interface apiInterface : new InterfaceView().getElementIterable(model)) {
-      GapicInterfaceContext context = createContext(apiInterface, productConfig);
-      if (context.getInterfaceConfig().getSmokeTestConfig() != null) {
-        Method method = context.getInterfaceConfig().getSmokeTestConfig().getMethod();
-        FlatteningConfig flatteningGroup =
-            testCaseTransformer.getSmokeTestFlatteningGroup(
-                context.getMethodConfig(method), context.getInterfaceConfig().getSmokeTestConfig());
-        GapicMethodContext flattenedMethodContext =
-            context.asFlattenedMethodContext(method, flatteningGroup);
-        exampleMethods.add(createExampleApiMethodView(flattenedMethodContext));
-      }
-    }
-    return exampleMethods.build();
-  }
-
-  private OptionalArrayMethodView createExampleApiMethodView(GapicMethodContext context) {
-    OptionalArrayMethodView initialApiMethodView =
-        new DynamicLangApiMethodTransformer(new RubyApiMethodParamTransformer())
-            .generateMethod(context);
-
-    OptionalArrayMethodView.Builder apiMethodView = initialApiMethodView.toBuilder();
-
-    InitCodeTransformer initCodeTransformer = new InitCodeTransformer();
-    InitCodeView initCodeView =
-        initCodeTransformer.generateInitCode(
-            context, testCaseTransformer.createSmokeTestInitContext(context));
-    apiMethodView.initCode(initCodeView);
-
-    return apiMethodView.build();
-  }
-
-  private List<ViewModel> generateMetadataViews(
-=======
->>>>>>> abe9ebdb
       Model model, GapicProductConfig productConfig, RubyPackageMetadataNamer namer) {
     List<ApiMethodView> exampleMethods = generateExampleMethods(model, productConfig);
     return metadataTransformer
