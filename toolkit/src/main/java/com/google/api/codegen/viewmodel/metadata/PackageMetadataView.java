--- conflicted
+++ resolved
@@ -99,12 +99,9 @@
   @Nullable
   public abstract String developmentStatus();
 
-<<<<<<< HEAD
-=======
   @Nullable
   public abstract String developmentStatusTitle();
 
->>>>>>> abe9ebdb
   public abstract boolean hasMultipleServices();
 
   public abstract boolean hasSmokeTests();
@@ -214,12 +211,9 @@
     /** The developement status of the package. E.g., "alpha". */
     public abstract Builder developmentStatus(String val);
 
-<<<<<<< HEAD
-=======
     /** The developement status of the package used in titles. E.g., "Alpha". */
     public abstract Builder developmentStatusTitle(String s);
 
->>>>>>> abe9ebdb
     /** Whether the package contains multiple service objects */
     public abstract Builder hasMultipleServices(boolean val);
 
