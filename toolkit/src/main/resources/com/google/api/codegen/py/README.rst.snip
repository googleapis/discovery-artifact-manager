--- conflicted
+++ resolved
@@ -1,33 +1,5 @@
-<<<<<<< HEAD
-@snippet generate(metadata)
-  GAPIC library for the {@metadata.fullName}
-  ================================================================================
-
-  {@metadata.gapicPackageName} uses google-gax_ (Google API extensions) to provide an
-  easy-to-use client library for the `{@metadata.fullName}`_ ({@metadata.majorVersion}) defined in the googleapis_ git repository
-
-
-  .. _`googleapis`: https://github.com/googleapis/googleapis/tree/master/{@metadata.protoPath}
-  .. _`google-gax`: https://github.com/googleapis/gax-python
-  .. _`{@metadata.fullName}`: https://developers.google.com/apis-explorer/?hl=en_US#p/{@metadata.discoveryApiName}/{@metadata.majorVersion}/
-
-  Getting started
-  ---------------
-
-  {@metadata.gapicPackageName} will allow you to connect to the
-  {@metadata.fullName} and access all its methods. In order to do this, you need
-  to set up authentication as well as install the library locally.
-
-
-  Setup Authentication
-  ~~~~~~~~~~~~~~~~~~~~
-
-  To authenticate all your API calls, first install and setup the `Google Cloud SDK`_.
-  Once done, you can then run the following command in your terminal:
-=======
 @extends "readme_rst.snip"
 @extends "py/method_sample.snip"
->>>>>>> abe9ebdb
 
 @snippet generate(metadata)
   {@readme(metadata, exampleMethods(metadata.exampleMethods), installationLines(metadata))}
