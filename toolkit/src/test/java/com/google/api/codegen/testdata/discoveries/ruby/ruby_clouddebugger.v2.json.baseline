
# BEFORE RUNNING:
# ---------------
# 1. If not already done, enable the Stackdriver Debugger API
#    and check the quota for your project at
#    https://console.developers.google.com/apis/api/clouddebugger
# 2. This sample uses Application Default Credentials for authentication.
#    If not already done, install the gcloud CLI from
#    https://cloud.google.com/sdk and run
#    `gcloud beta auth application-default login`.
#    For more information, see
#    https://developers.google.com/identity/protocols/application-default-credentials
# 3. Install the Ruby client library and Application Default Credentials
#    library by running `gem install google-api-client` and
#    `gem install googleauth`

require 'googleauth'
require 'google/apis/clouddebugger_v2'

service = Google::Apis::ClouddebuggerV2::CloudDebuggerService.new

service.authorization = \
    Google::Auth.get_application_default(['https://www.googleapis.com/auth/cloud-platform'])

# Identifies the debuggee.
debuggee_id = 'my-debuggee-id'  # TODO: Update placeholder value.

response = service.list_controller_debuggee_breakpoints(debuggee_id)

# TODO: Change code below to process the `response` object:
<<<<<<< HEAD
puts JSON.pretty_unparse(response.to_h)
=======
puts response.to_json
>>>>>>> abe9ebdb
# BEFORE RUNNING:
# ---------------
# 1. If not already done, enable the Stackdriver Debugger API
#    and check the quota for your project at
#    https://console.developers.google.com/apis/api/clouddebugger
# 2. This sample uses Application Default Credentials for authentication.
#    If not already done, install the gcloud CLI from
#    https://cloud.google.com/sdk and run
#    `gcloud beta auth application-default login`.
#    For more information, see
#    https://developers.google.com/identity/protocols/application-default-credentials
# 3. Install the Ruby client library and Application Default Credentials
#    library by running `gem install google-api-client` and
#    `gem install googleauth`

require 'googleauth'
require 'google/apis/clouddebugger_v2'

service = Google::Apis::ClouddebuggerV2::CloudDebuggerService.new

service.authorization = \
    Google::Auth.get_application_default(['https://www.googleapis.com/auth/cloud-platform'])

# Identifies the debuggee being debugged.
debuggee_id = 'my-debuggee-id'  # TODO: Update placeholder value.

# Breakpoint identifier, unique in the scope of the debuggee.
id = 'my-id'  # TODO: Update placeholder value.

# TODO: Assign values to desired members of `request_body`. All existing
# members will be replaced:
request_body = Google::Apis::ClouddebuggerV2::UpdateActiveBreakpointRequest.new

response = service.update_active_breakpoint(debuggee_id, id, request_body)

# TODO: Change code below to process the `response` object:
<<<<<<< HEAD
puts JSON.pretty_unparse(response.to_h)
=======
puts response.to_json
>>>>>>> abe9ebdb
# BEFORE RUNNING:
# ---------------
# 1. If not already done, enable the Stackdriver Debugger API
#    and check the quota for your project at
#    https://console.developers.google.com/apis/api/clouddebugger
# 2. This sample uses Application Default Credentials for authentication.
#    If not already done, install the gcloud CLI from
#    https://cloud.google.com/sdk and run
#    `gcloud beta auth application-default login`.
#    For more information, see
#    https://developers.google.com/identity/protocols/application-default-credentials
# 3. Install the Ruby client library and Application Default Credentials
#    library by running `gem install google-api-client` and
#    `gem install googleauth`

require 'googleauth'
require 'google/apis/clouddebugger_v2'

service = Google::Apis::ClouddebuggerV2::CloudDebuggerService.new

service.authorization = \
    Google::Auth.get_application_default(['https://www.googleapis.com/auth/cloud-platform'])

# TODO: Assign values to desired members of `request_body`:
request_body = Google::Apis::ClouddebuggerV2::RegisterDebuggeeRequest.new

response = service.register_debuggee(request_body)

# TODO: Change code below to process the `response` object:
<<<<<<< HEAD
puts JSON.pretty_unparse(response.to_h)
=======
puts response.to_json
>>>>>>> abe9ebdb
# BEFORE RUNNING:
# ---------------
# 1. If not already done, enable the Stackdriver Debugger API
#    and check the quota for your project at
#    https://console.developers.google.com/apis/api/clouddebugger
# 2. This sample uses Application Default Credentials for authentication.
#    If not already done, install the gcloud CLI from
#    https://cloud.google.com/sdk and run
#    `gcloud beta auth application-default login`.
#    For more information, see
#    https://developers.google.com/identity/protocols/application-default-credentials
# 3. Install the Ruby client library and Application Default Credentials
#    library by running `gem install google-api-client` and
#    `gem install googleauth`

require 'googleauth'
require 'google/apis/clouddebugger_v2'

service = Google::Apis::ClouddebuggerV2::CloudDebuggerService.new

service.authorization = \
    Google::Auth.get_application_default(['https://www.googleapis.com/auth/cloud-platform'])

# ID of the debuggee whose breakpoint to delete.
debuggee_id = 'my-debuggee-id'  # TODO: Update placeholder value.

# ID of the breakpoint to delete.
breakpoint_id = 'my-breakpoint-id'  # TODO: Update placeholder value.

service.delete_debugger_debuggee_breakpoint(debuggee_id, breakpoint_id)
# BEFORE RUNNING:
# ---------------
# 1. If not already done, enable the Stackdriver Debugger API
#    and check the quota for your project at
#    https://console.developers.google.com/apis/api/clouddebugger
# 2. This sample uses Application Default Credentials for authentication.
#    If not already done, install the gcloud CLI from
#    https://cloud.google.com/sdk and run
#    `gcloud beta auth application-default login`.
#    For more information, see
#    https://developers.google.com/identity/protocols/application-default-credentials
# 3. Install the Ruby client library and Application Default Credentials
#    library by running `gem install google-api-client` and
#    `gem install googleauth`

require 'googleauth'
require 'google/apis/clouddebugger_v2'

service = Google::Apis::ClouddebuggerV2::CloudDebuggerService.new

service.authorization = \
    Google::Auth.get_application_default(['https://www.googleapis.com/auth/cloud-platform'])

# ID of the debuggee whose breakpoint to get.
debuggee_id = 'my-debuggee-id'  # TODO: Update placeholder value.

# ID of the breakpoint to get.
breakpoint_id = 'my-breakpoint-id'  # TODO: Update placeholder value.

response = service.get_debugger_debuggee_breakpoint(debuggee_id, breakpoint_id)

# TODO: Change code below to process the `response` object:
<<<<<<< HEAD
puts JSON.pretty_unparse(response.to_h)
=======
puts response.to_json
>>>>>>> abe9ebdb
# BEFORE RUNNING:
# ---------------
# 1. If not already done, enable the Stackdriver Debugger API
#    and check the quota for your project at
#    https://console.developers.google.com/apis/api/clouddebugger
# 2. This sample uses Application Default Credentials for authentication.
#    If not already done, install the gcloud CLI from
#    https://cloud.google.com/sdk and run
#    `gcloud beta auth application-default login`.
#    For more information, see
#    https://developers.google.com/identity/protocols/application-default-credentials
# 3. Install the Ruby client library and Application Default Credentials
#    library by running `gem install google-api-client` and
#    `gem install googleauth`

require 'googleauth'
require 'google/apis/clouddebugger_v2'

service = Google::Apis::ClouddebuggerV2::CloudDebuggerService.new

service.authorization = \
    Google::Auth.get_application_default(['https://www.googleapis.com/auth/cloud-platform'])

# ID of the debuggee whose breakpoints to list.
debuggee_id = 'my-debuggee-id'  # TODO: Update placeholder value.

response = service.list_debugger_debuggee_breakpoints(debuggee_id)

# TODO: Change code below to process the `response` object:
<<<<<<< HEAD
puts JSON.pretty_unparse(response.to_h)
=======
puts response.to_json
>>>>>>> abe9ebdb
# BEFORE RUNNING:
# ---------------
# 1. If not already done, enable the Stackdriver Debugger API
#    and check the quota for your project at
#    https://console.developers.google.com/apis/api/clouddebugger
# 2. This sample uses Application Default Credentials for authentication.
#    If not already done, install the gcloud CLI from
#    https://cloud.google.com/sdk and run
#    `gcloud beta auth application-default login`.
#    For more information, see
#    https://developers.google.com/identity/protocols/application-default-credentials
# 3. Install the Ruby client library and Application Default Credentials
#    library by running `gem install google-api-client` and
#    `gem install googleauth`

require 'googleauth'
require 'google/apis/clouddebugger_v2'

service = Google::Apis::ClouddebuggerV2::CloudDebuggerService.new

service.authorization = \
    Google::Auth.get_application_default(['https://www.googleapis.com/auth/cloud-platform'])

# ID of the debuggee where the breakpoint is to be set.
debuggee_id = 'my-debuggee-id'  # TODO: Update placeholder value.

# TODO: Assign values to desired members of `request_body`:
request_body = Google::Apis::ClouddebuggerV2::Breakpoint.new

response = service.set_debugger_debuggee_breakpoint(debuggee_id, request_body)

# TODO: Change code below to process the `response` object:
<<<<<<< HEAD
puts JSON.pretty_unparse(response.to_h)
=======
puts response.to_json
>>>>>>> abe9ebdb
# BEFORE RUNNING:
# ---------------
# 1. If not already done, enable the Stackdriver Debugger API
#    and check the quota for your project at
#    https://console.developers.google.com/apis/api/clouddebugger
# 2. This sample uses Application Default Credentials for authentication.
#    If not already done, install the gcloud CLI from
#    https://cloud.google.com/sdk and run
#    `gcloud beta auth application-default login`.
#    For more information, see
#    https://developers.google.com/identity/protocols/application-default-credentials
# 3. Install the Ruby client library and Application Default Credentials
#    library by running `gem install google-api-client` and
#    `gem install googleauth`

require 'googleauth'
require 'google/apis/clouddebugger_v2'

service = Google::Apis::ClouddebuggerV2::CloudDebuggerService.new

service.authorization = \
    Google::Auth.get_application_default(['https://www.googleapis.com/auth/cloud-platform'])

response = service.list_debugger_debuggees()

# TODO: Change code below to process the `response` object:
<<<<<<< HEAD
puts JSON.pretty_unparse(response.to_h)
=======
puts response.to_json
>>>>>>> abe9ebdb
<|MERGE_RESOLUTION|>--- conflicted
+++ resolved
@@ -28,11 +28,7 @@
 response = service.list_controller_debuggee_breakpoints(debuggee_id)
 
 # TODO: Change code below to process the `response` object:
-<<<<<<< HEAD
-puts JSON.pretty_unparse(response.to_h)
-=======
-puts response.to_json
->>>>>>> abe9ebdb
+puts response.to_json
 # BEFORE RUNNING:
 # ---------------
 # 1. If not already done, enable the Stackdriver Debugger API
@@ -69,11 +65,7 @@
 response = service.update_active_breakpoint(debuggee_id, id, request_body)
 
 # TODO: Change code below to process the `response` object:
-<<<<<<< HEAD
-puts JSON.pretty_unparse(response.to_h)
-=======
-puts response.to_json
->>>>>>> abe9ebdb
+puts response.to_json
 # BEFORE RUNNING:
 # ---------------
 # 1. If not already done, enable the Stackdriver Debugger API
@@ -103,11 +95,7 @@
 response = service.register_debuggee(request_body)
 
 # TODO: Change code below to process the `response` object:
-<<<<<<< HEAD
-puts JSON.pretty_unparse(response.to_h)
-=======
-puts response.to_json
->>>>>>> abe9ebdb
+puts response.to_json
 # BEFORE RUNNING:
 # ---------------
 # 1. If not already done, enable the Stackdriver Debugger API
@@ -170,11 +158,7 @@
 response = service.get_debugger_debuggee_breakpoint(debuggee_id, breakpoint_id)
 
 # TODO: Change code below to process the `response` object:
-<<<<<<< HEAD
-puts JSON.pretty_unparse(response.to_h)
-=======
-puts response.to_json
->>>>>>> abe9ebdb
+puts response.to_json
 # BEFORE RUNNING:
 # ---------------
 # 1. If not already done, enable the Stackdriver Debugger API
@@ -204,11 +188,7 @@
 response = service.list_debugger_debuggee_breakpoints(debuggee_id)
 
 # TODO: Change code below to process the `response` object:
-<<<<<<< HEAD
-puts JSON.pretty_unparse(response.to_h)
-=======
-puts response.to_json
->>>>>>> abe9ebdb
+puts response.to_json
 # BEFORE RUNNING:
 # ---------------
 # 1. If not already done, enable the Stackdriver Debugger API
@@ -241,11 +221,7 @@
 response = service.set_debugger_debuggee_breakpoint(debuggee_id, request_body)
 
 # TODO: Change code below to process the `response` object:
-<<<<<<< HEAD
-puts JSON.pretty_unparse(response.to_h)
-=======
-puts response.to_json
->>>>>>> abe9ebdb
+puts response.to_json
 # BEFORE RUNNING:
 # ---------------
 # 1. If not already done, enable the Stackdriver Debugger API
@@ -272,8 +248,4 @@
 response = service.list_debugger_debuggees()
 
 # TODO: Change code below to process the `response` object:
-<<<<<<< HEAD
-puts JSON.pretty_unparse(response.to_h)
-=======
-puts response.to_json
->>>>>>> abe9ebdb
+puts response.to_json