
# BEFORE RUNNING:
# ---------------
# 1. If not already done, enable the Cloud Monitoring API
#    and check the quota for your project at
#    https://console.developers.google.com/apis/api/cloudmonitoring
# 2. This sample uses Application Default Credentials for authentication.
#    If not already done, install the gcloud CLI from
#    https://cloud.google.com/sdk and run
#    `gcloud beta auth application-default login`.
#    For more information, see
#    https://developers.google.com/identity/protocols/application-default-credentials
# 3. Install the Ruby client library and Application Default Credentials
#    library by running `gem install google-api-client` and
#    `gem install googleauth`

require 'googleauth'
require 'google/apis/cloudmonitoring_v2beta2'

service = Google::Apis::CloudmonitoringV2beta2::CloudMonitoringService.new

service.authorization = \
    Google::Auth.get_application_default(['https://www.googleapis.com/auth/cloud-platform'])

# The project id. The value can be the numeric project ID or string-based project name.
project = 'my-project'  # TODO: Update placeholder value.

# TODO: Assign values to desired members of `request_body`:
request_body = Google::Apis::CloudmonitoringV2beta2::MetricDescriptor.new

response = service.create_metric_descriptor(project, request_body)

# TODO: Change code below to process the `response` object:
<<<<<<< HEAD
puts JSON.pretty_unparse(response.to_h)
=======
puts response.to_json
>>>>>>> abe9ebdb
# BEFORE RUNNING:
# ---------------
# 1. If not already done, enable the Cloud Monitoring API
#    and check the quota for your project at
#    https://console.developers.google.com/apis/api/cloudmonitoring
# 2. This sample uses Application Default Credentials for authentication.
#    If not already done, install the gcloud CLI from
#    https://cloud.google.com/sdk and run
#    `gcloud beta auth application-default login`.
#    For more information, see
#    https://developers.google.com/identity/protocols/application-default-credentials
# 3. Install the Ruby client library and Application Default Credentials
#    library by running `gem install google-api-client` and
#    `gem install googleauth`

require 'googleauth'
require 'google/apis/cloudmonitoring_v2beta2'

service = Google::Apis::CloudmonitoringV2beta2::CloudMonitoringService.new

service.authorization = \
    Google::Auth.get_application_default(['https://www.googleapis.com/auth/cloud-platform'])

# The project ID to which the metric belongs.
project = 'my-project'  # TODO: Update placeholder value.

# Name of the metric.
metric = 'my-metric'  # TODO: Update placeholder value.

response = service.delete_metric_descriptor(project, metric)

# TODO: Change code below to process the `response` object:
<<<<<<< HEAD
puts JSON.pretty_unparse(response.to_h)
=======
puts response.to_json
>>>>>>> abe9ebdb
# BEFORE RUNNING:
# ---------------
# 1. If not already done, enable the Cloud Monitoring API
#    and check the quota for your project at
#    https://console.developers.google.com/apis/api/cloudmonitoring
# 2. This sample uses Application Default Credentials for authentication.
#    If not already done, install the gcloud CLI from
#    https://cloud.google.com/sdk and run
#    `gcloud beta auth application-default login`.
#    For more information, see
#    https://developers.google.com/identity/protocols/application-default-credentials
# 3. Install the Ruby client library and Application Default Credentials
#    library by running `gem install google-api-client` and
#    `gem install googleauth`

require 'googleauth'
require 'google/apis/cloudmonitoring_v2beta2'

service = Google::Apis::CloudmonitoringV2beta2::CloudMonitoringService.new

service.authorization = \
    Google::Auth.get_application_default(['https://www.googleapis.com/auth/cloud-platform'])

# The project id. The value can be the numeric project ID or string-based project name.
project = 'my-project'  # TODO: Update placeholder value.

# TODO: Assign values to desired members of `request_body`:
request_body = Google::Apis::CloudmonitoringV2beta2::ListMetricDescriptorsRequest.new

metrics = service.fetch_all(items: :metrics) do |token|
  service.list_metric_descriptors(project, request_body, page_token: token)
end

metrics.each do |metric_descriptor|
  # TODO: Change code below to process each `metric_descriptor` resource:
<<<<<<< HEAD
  puts JSON.pretty_unparse(metric_descriptor.to_h)
=======
  puts metric_descriptor.to_json
>>>>>>> abe9ebdb
end
# BEFORE RUNNING:
# ---------------
# 1. If not already done, enable the Cloud Monitoring API
#    and check the quota for your project at
#    https://console.developers.google.com/apis/api/cloudmonitoring
# 2. This sample uses Application Default Credentials for authentication.
#    If not already done, install the gcloud CLI from
#    https://cloud.google.com/sdk and run
#    `gcloud beta auth application-default login`.
#    For more information, see
#    https://developers.google.com/identity/protocols/application-default-credentials
# 3. Install the Ruby client library and Application Default Credentials
#    library by running `gem install google-api-client` and
#    `gem install googleauth`

require 'googleauth'
require 'google/apis/cloudmonitoring_v2beta2'

service = Google::Apis::CloudmonitoringV2beta2::CloudMonitoringService.new

service.authorization = \
    Google::Auth.get_application_default(['https://www.googleapis.com/auth/cloud-platform'])

# The project ID to which this time series belongs. The value can be the numeric project ID or
# string-based project name.
project = 'my-project'  # TODO: Update placeholder value.

# Metric names are protocol-free URLs as listed in the Supported Metrics page. For example,
# compute.googleapis.com/instance/disk/read_ops_count.
metric = 'my-metric'  # TODO: Update placeholder value.

# End of the time interval (inclusive), which is expressed as an RFC 3339 timestamp.
youngest = ''  # TODO: Update placeholder value.

# TODO: Assign values to desired members of `request_body`:
request_body = Google::Apis::CloudmonitoringV2beta2::ListTimeseriesRequest.new

timeseries2 = service.fetch_all(items: :timeseries) do |token|
  service.list_timeseries(project, metric, youngest, request_body, page_token: token)
end

timeseries2.each do |timeseries|
  # TODO: Change code below to process each `timeseries` resource:
<<<<<<< HEAD
  puts JSON.pretty_unparse(timeseries.to_h)
=======
  puts timeseries.to_json
>>>>>>> abe9ebdb
end
# BEFORE RUNNING:
# ---------------
# 1. If not already done, enable the Cloud Monitoring API
#    and check the quota for your project at
#    https://console.developers.google.com/apis/api/cloudmonitoring
# 2. This sample uses Application Default Credentials for authentication.
#    If not already done, install the gcloud CLI from
#    https://cloud.google.com/sdk and run
#    `gcloud beta auth application-default login`.
#    For more information, see
#    https://developers.google.com/identity/protocols/application-default-credentials
# 3. Install the Ruby client library and Application Default Credentials
#    library by running `gem install google-api-client` and
#    `gem install googleauth`

require 'googleauth'
require 'google/apis/cloudmonitoring_v2beta2'

service = Google::Apis::CloudmonitoringV2beta2::CloudMonitoringService.new

service.authorization = \
    Google::Auth.get_application_default(['https://www.googleapis.com/auth/cloud-platform'])

# The project ID. The value can be the numeric project ID or string-based project name.
project = 'my-project'  # TODO: Update placeholder value.

# TODO: Assign values to desired members of `request_body`:
request_body = Google::Apis::CloudmonitoringV2beta2::WriteTimeseriesRequest.new

response = service.write_timeseries(project, request_body)

# TODO: Change code below to process the `response` object:
<<<<<<< HEAD
puts JSON.pretty_unparse(response.to_h)
=======
puts response.to_json
>>>>>>> abe9ebdb
# BEFORE RUNNING:
# ---------------
# 1. If not already done, enable the Cloud Monitoring API
#    and check the quota for your project at
#    https://console.developers.google.com/apis/api/cloudmonitoring
# 2. This sample uses Application Default Credentials for authentication.
#    If not already done, install the gcloud CLI from
#    https://cloud.google.com/sdk and run
#    `gcloud beta auth application-default login`.
#    For more information, see
#    https://developers.google.com/identity/protocols/application-default-credentials
# 3. Install the Ruby client library and Application Default Credentials
#    library by running `gem install google-api-client` and
#    `gem install googleauth`

require 'googleauth'
require 'google/apis/cloudmonitoring_v2beta2'

service = Google::Apis::CloudmonitoringV2beta2::CloudMonitoringService.new

service.authorization = \
    Google::Auth.get_application_default(['https://www.googleapis.com/auth/cloud-platform'])

# The project ID to which this time series belongs. The value can be the numeric project ID or
# string-based project name.
project = 'my-project'  # TODO: Update placeholder value.

# Metric names are protocol-free URLs as listed in the Supported Metrics page. For example,
# compute.googleapis.com/instance/disk/read_ops_count.
metric = 'my-metric'  # TODO: Update placeholder value.

# End of the time interval (inclusive), which is expressed as an RFC 3339 timestamp.
youngest = ''  # TODO: Update placeholder value.

# TODO: Assign values to desired members of `request_body`:
request_body = Google::Apis::CloudmonitoringV2beta2::ListTimeseriesDescriptorsRequest.new

timeseries = service.fetch_all(items: :timeseries) do |token|
  service.list_timeseries_descriptors(project, metric, youngest, request_body, page_token: token)
end

timeseries.each do |timeseries_descriptor|
  # TODO: Change code below to process each `timeseries_descriptor` resource:
<<<<<<< HEAD
  puts JSON.pretty_unparse(timeseries_descriptor.to_h)
=======
  puts timeseries_descriptor.to_json
>>>>>>> abe9ebdb
end<|MERGE_RESOLUTION|>--- conflicted
+++ resolved
@@ -31,11 +31,7 @@
 response = service.create_metric_descriptor(project, request_body)
 
 # TODO: Change code below to process the `response` object:
-<<<<<<< HEAD
-puts JSON.pretty_unparse(response.to_h)
-=======
 puts response.to_json
->>>>>>> abe9ebdb
 # BEFORE RUNNING:
 # ---------------
 # 1. If not already done, enable the Cloud Monitoring API
@@ -68,11 +64,7 @@
 response = service.delete_metric_descriptor(project, metric)
 
 # TODO: Change code below to process the `response` object:
-<<<<<<< HEAD
-puts JSON.pretty_unparse(response.to_h)
-=======
 puts response.to_json
->>>>>>> abe9ebdb
 # BEFORE RUNNING:
 # ---------------
 # 1. If not already done, enable the Cloud Monitoring API
@@ -108,11 +100,7 @@
 
 metrics.each do |metric_descriptor|
   # TODO: Change code below to process each `metric_descriptor` resource:
-<<<<<<< HEAD
-  puts JSON.pretty_unparse(metric_descriptor.to_h)
-=======
   puts metric_descriptor.to_json
->>>>>>> abe9ebdb
 end
 # BEFORE RUNNING:
 # ---------------
@@ -157,11 +145,7 @@
 
 timeseries2.each do |timeseries|
   # TODO: Change code below to process each `timeseries` resource:
-<<<<<<< HEAD
-  puts JSON.pretty_unparse(timeseries.to_h)
-=======
   puts timeseries.to_json
->>>>>>> abe9ebdb
 end
 # BEFORE RUNNING:
 # ---------------
@@ -195,11 +179,7 @@
 response = service.write_timeseries(project, request_body)
 
 # TODO: Change code below to process the `response` object:
-<<<<<<< HEAD
-puts JSON.pretty_unparse(response.to_h)
-=======
 puts response.to_json
->>>>>>> abe9ebdb
 # BEFORE RUNNING:
 # ---------------
 # 1. If not already done, enable the Cloud Monitoring API
@@ -243,9 +223,5 @@
 
 timeseries.each do |timeseries_descriptor|
   # TODO: Change code below to process each `timeseries_descriptor` resource:
-<<<<<<< HEAD
-  puts JSON.pretty_unparse(timeseries_descriptor.to_h)
-=======
   puts timeseries_descriptor.to_json
->>>>>>> abe9ebdb
 end