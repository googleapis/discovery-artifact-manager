--- conflicted
+++ resolved
@@ -25,11 +25,7 @@
 response = service.get_google_service_account_v1()
 
 # TODO: Change code below to process the `response` object:
-<<<<<<< HEAD
-puts JSON.pretty_unparse(response.to_h)
-=======
-puts response.to_json
->>>>>>> abe9ebdb
+puts response.to_json
 # BEFORE RUNNING:
 # ---------------
 # 1. If not already done, enable the Google Storage Transfer API
@@ -60,11 +56,7 @@
 response = service.get_google_service_account(project_id)
 
 # TODO: Change code below to process the `response` object:
-<<<<<<< HEAD
-puts JSON.pretty_unparse(response.to_h)
-=======
-puts response.to_json
->>>>>>> abe9ebdb
+puts response.to_json
 # BEFORE RUNNING:
 # ---------------
 # 1. If not already done, enable the Google Storage Transfer API
@@ -94,11 +86,7 @@
 response = service.create_transfer_job(request_body)
 
 # TODO: Change code below to process the `response` object:
-<<<<<<< HEAD
-puts JSON.pretty_unparse(response.to_h)
-=======
-puts response.to_json
->>>>>>> abe9ebdb
+puts response.to_json
 # BEFORE RUNNING:
 # ---------------
 # 1. If not already done, enable the Google Storage Transfer API
@@ -128,11 +116,7 @@
 response = service.get_transfer_job(job_name)
 
 # TODO: Change code below to process the `response` object:
-<<<<<<< HEAD
-puts JSON.pretty_unparse(response.to_h)
-=======
-puts response.to_json
->>>>>>> abe9ebdb
+puts response.to_json
 # BEFORE RUNNING:
 # ---------------
 # 1. If not already done, enable the Google Storage Transfer API
@@ -162,11 +146,7 @@
 
 transfer_jobs.each do |transfer_job|
   # TODO: Change code below to process each `transfer_job` resource:
-<<<<<<< HEAD
-  puts JSON.pretty_unparse(transfer_job.to_h)
-=======
   puts transfer_job.to_json
->>>>>>> abe9ebdb
 end
 # BEFORE RUNNING:
 # ---------------
@@ -201,11 +181,7 @@
 response = service.patch_transfer_job(job_name, request_body)
 
 # TODO: Change code below to process the `response` object:
-<<<<<<< HEAD
-puts JSON.pretty_unparse(response.to_h)
-=======
-puts response.to_json
->>>>>>> abe9ebdb
+puts response.to_json
 # BEFORE RUNNING:
 # ---------------
 # 1. If not already done, enable the Google Storage Transfer API
@@ -289,11 +265,7 @@
 response = service.get_transfer_operation(name)
 
 # TODO: Change code below to process the `response` object:
-<<<<<<< HEAD
-puts JSON.pretty_unparse(response.to_h)
-=======
-puts response.to_json
->>>>>>> abe9ebdb
+puts response.to_json
 # BEFORE RUNNING:
 # ---------------
 # 1. If not already done, enable the Google Storage Transfer API
@@ -326,11 +298,7 @@
 
 operations.each do |operation|
   # TODO: Change code below to process each `operation` resource:
-<<<<<<< HEAD
-  puts JSON.pretty_unparse(operation.to_h)
-=======
   puts operation.to_json
->>>>>>> abe9ebdb
 end
 # BEFORE RUNNING:
 # ---------------
