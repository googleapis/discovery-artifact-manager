--- conflicted
+++ resolved
@@ -31,11 +31,7 @@
 response = service.allocate_project_ids(project_id, request_body)
 
 # TODO: Change code below to process the `response` object:
-<<<<<<< HEAD
-puts JSON.pretty_unparse(response.to_h)
-=======
 puts response.to_json
->>>>>>> abe9ebdb
 # BEFORE RUNNING:
 # ---------------
 # 1. If not already done, enable the Google Cloud Datastore API
@@ -68,11 +64,7 @@
 response = service.begin_project_transaction(project_id, request_body)
 
 # TODO: Change code below to process the `response` object:
-<<<<<<< HEAD
-puts JSON.pretty_unparse(response.to_h)
-=======
 puts response.to_json
->>>>>>> abe9ebdb
 # BEFORE RUNNING:
 # ---------------
 # 1. If not already done, enable the Google Cloud Datastore API
@@ -105,11 +97,7 @@
 response = service.commit_project(project_id, request_body)
 
 # TODO: Change code below to process the `response` object:
-<<<<<<< HEAD
-puts JSON.pretty_unparse(response.to_h)
-=======
 puts response.to_json
->>>>>>> abe9ebdb
 # BEFORE RUNNING:
 # ---------------
 # 1. If not already done, enable the Google Cloud Datastore API
@@ -142,11 +130,7 @@
 response = service.lookup_project(project_id, request_body)
 
 # TODO: Change code below to process the `response` object:
-<<<<<<< HEAD
-puts JSON.pretty_unparse(response.to_h)
-=======
 puts response.to_json
->>>>>>> abe9ebdb
 # BEFORE RUNNING:
 # ---------------
 # 1. If not already done, enable the Google Cloud Datastore API
@@ -179,11 +163,7 @@
 response = service.rollback_project(project_id, request_body)
 
 # TODO: Change code below to process the `response` object:
-<<<<<<< HEAD
-puts JSON.pretty_unparse(response.to_h)
-=======
 puts response.to_json
->>>>>>> abe9ebdb
 # BEFORE RUNNING:
 # ---------------
 # 1. If not already done, enable the Google Cloud Datastore API
@@ -216,8 +196,4 @@
 response = service.run_project_query(project_id, request_body)
 
 # TODO: Change code below to process the `response` object:
-<<<<<<< HEAD
-puts JSON.pretty_unparse(response.to_h)
-=======
-puts response.to_json
->>>>>>> abe9ebdb
+puts response.to_json