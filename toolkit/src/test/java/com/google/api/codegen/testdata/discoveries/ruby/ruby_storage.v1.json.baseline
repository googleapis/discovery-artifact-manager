--- conflicted
+++ resolved
@@ -63,11 +63,7 @@
 response = service.get_bucket_access_control(bucket, entity)
 
 # TODO: Change code below to process the `response` object:
-<<<<<<< HEAD
-puts JSON.pretty_unparse(response.to_h)
-=======
-puts response.to_json
->>>>>>> abe9ebdb
+puts response.to_json
 # BEFORE RUNNING:
 # ---------------
 # 1. If not already done, enable the Cloud Storage JSON API
@@ -100,11 +96,7 @@
 response = service.insert_bucket_access_control(bucket, request_body)
 
 # TODO: Change code below to process the `response` object:
-<<<<<<< HEAD
-puts JSON.pretty_unparse(response.to_h)
-=======
-puts response.to_json
->>>>>>> abe9ebdb
+puts response.to_json
 # BEFORE RUNNING:
 # ---------------
 # 1. If not already done, enable the Cloud Storage JSON API
@@ -134,11 +126,7 @@
 response = service.list_bucket_access_controls(bucket)
 
 # TODO: Change code below to process the `response` object:
-<<<<<<< HEAD
-puts JSON.pretty_unparse(response.to_h)
-=======
-puts response.to_json
->>>>>>> abe9ebdb
+puts response.to_json
 # BEFORE RUNNING:
 # ---------------
 # 1. If not already done, enable the Cloud Storage JSON API
@@ -176,11 +164,7 @@
 response = service.patch_bucket_access_control(bucket, entity, request_body)
 
 # TODO: Change code below to process the `response` object:
-<<<<<<< HEAD
-puts JSON.pretty_unparse(response.to_h)
-=======
-puts response.to_json
->>>>>>> abe9ebdb
+puts response.to_json
 # BEFORE RUNNING:
 # ---------------
 # 1. If not already done, enable the Cloud Storage JSON API
@@ -218,11 +202,7 @@
 response = service.update_bucket_access_control(bucket, entity, request_body)
 
 # TODO: Change code below to process the `response` object:
-<<<<<<< HEAD
-puts JSON.pretty_unparse(response.to_h)
-=======
-puts response.to_json
->>>>>>> abe9ebdb
+puts response.to_json
 # BEFORE RUNNING:
 # ---------------
 # 1. If not already done, enable the Cloud Storage JSON API
@@ -279,11 +259,7 @@
 response = service.get_bucket(bucket)
 
 # TODO: Change code below to process the `response` object:
-<<<<<<< HEAD
-puts JSON.pretty_unparse(response.to_h)
-=======
-puts response.to_json
->>>>>>> abe9ebdb
+puts response.to_json
 # BEFORE RUNNING:
 # ---------------
 # 1. If not already done, enable the Cloud Storage JSON API
@@ -316,11 +292,7 @@
 response = service.insert_bucket(project, request_body)
 
 # TODO: Change code below to process the `response` object:
-<<<<<<< HEAD
-puts JSON.pretty_unparse(response.to_h)
-=======
-puts response.to_json
->>>>>>> abe9ebdb
+puts response.to_json
 # BEFORE RUNNING:
 # ---------------
 # 1. If not already done, enable the Cloud Storage JSON API
@@ -353,11 +325,7 @@
 
 items.each do |bucket|
   # TODO: Change code below to process each `bucket` resource:
-<<<<<<< HEAD
-  puts JSON.pretty_unparse(bucket.to_h)
-=======
   puts bucket.to_json
->>>>>>> abe9ebdb
 end
 # BEFORE RUNNING:
 # ---------------
@@ -392,11 +360,7 @@
 response = service.patch_bucket(bucket, request_body)
 
 # TODO: Change code below to process the `response` object:
-<<<<<<< HEAD
-puts JSON.pretty_unparse(response.to_h)
-=======
-puts response.to_json
->>>>>>> abe9ebdb
+puts response.to_json
 # BEFORE RUNNING:
 # ---------------
 # 1. If not already done, enable the Cloud Storage JSON API
@@ -430,11 +394,7 @@
 response = service.update_bucket(bucket, request_body)
 
 # TODO: Change code below to process the `response` object:
-<<<<<<< HEAD
-puts JSON.pretty_unparse(response.to_h)
-=======
-puts response.to_json
->>>>>>> abe9ebdb
+puts response.to_json
 # BEFORE RUNNING:
 # ---------------
 # 1. If not already done, enable the Cloud Storage JSON API
@@ -526,11 +486,7 @@
 response = service.get_default_object_access_control(bucket, entity)
 
 # TODO: Change code below to process the `response` object:
-<<<<<<< HEAD
-puts JSON.pretty_unparse(response.to_h)
-=======
-puts response.to_json
->>>>>>> abe9ebdb
+puts response.to_json
 # BEFORE RUNNING:
 # ---------------
 # 1. If not already done, enable the Cloud Storage JSON API
@@ -563,11 +519,7 @@
 response = service.insert_default_object_access_control(bucket, request_body)
 
 # TODO: Change code below to process the `response` object:
-<<<<<<< HEAD
-puts JSON.pretty_unparse(response.to_h)
-=======
-puts response.to_json
->>>>>>> abe9ebdb
+puts response.to_json
 # BEFORE RUNNING:
 # ---------------
 # 1. If not already done, enable the Cloud Storage JSON API
@@ -597,11 +549,7 @@
 response = service.list_default_object_access_controls(bucket)
 
 # TODO: Change code below to process the `response` object:
-<<<<<<< HEAD
-puts JSON.pretty_unparse(response.to_h)
-=======
-puts response.to_json
->>>>>>> abe9ebdb
+puts response.to_json
 # BEFORE RUNNING:
 # ---------------
 # 1. If not already done, enable the Cloud Storage JSON API
@@ -639,11 +587,7 @@
 response = service.patch_default_object_access_control(bucket, entity, request_body)
 
 # TODO: Change code below to process the `response` object:
-<<<<<<< HEAD
-puts JSON.pretty_unparse(response.to_h)
-=======
-puts response.to_json
->>>>>>> abe9ebdb
+puts response.to_json
 # BEFORE RUNNING:
 # ---------------
 # 1. If not already done, enable the Cloud Storage JSON API
@@ -681,11 +625,7 @@
 response = service.update_default_object_access_control(bucket, entity, request_body)
 
 # TODO: Change code below to process the `response` object:
-<<<<<<< HEAD
-puts JSON.pretty_unparse(response.to_h)
-=======
-puts response.to_json
->>>>>>> abe9ebdb
+puts response.to_json
 # BEFORE RUNNING:
 # ---------------
 # 1. If not already done, enable the Cloud Storage JSON API
@@ -758,11 +698,7 @@
 response = service.get_object_access_control(bucket, object, entity)
 
 # TODO: Change code below to process the `response` object:
-<<<<<<< HEAD
-puts JSON.pretty_unparse(response.to_h)
-=======
-puts response.to_json
->>>>>>> abe9ebdb
+puts response.to_json
 # BEFORE RUNNING:
 # ---------------
 # 1. If not already done, enable the Cloud Storage JSON API
@@ -799,11 +735,7 @@
 response = service.insert_object_access_control(bucket, object, request_body)
 
 # TODO: Change code below to process the `response` object:
-<<<<<<< HEAD
-puts JSON.pretty_unparse(response.to_h)
-=======
-puts response.to_json
->>>>>>> abe9ebdb
+puts response.to_json
 # BEFORE RUNNING:
 # ---------------
 # 1. If not already done, enable the Cloud Storage JSON API
@@ -837,11 +769,7 @@
 response = service.list_object_access_controls(bucket, object)
 
 # TODO: Change code below to process the `response` object:
-<<<<<<< HEAD
-puts JSON.pretty_unparse(response.to_h)
-=======
-puts response.to_json
->>>>>>> abe9ebdb
+puts response.to_json
 # BEFORE RUNNING:
 # ---------------
 # 1. If not already done, enable the Cloud Storage JSON API
@@ -883,11 +811,7 @@
 response = service.patch_object_access_control(bucket, object, entity, request_body)
 
 # TODO: Change code below to process the `response` object:
-<<<<<<< HEAD
-puts JSON.pretty_unparse(response.to_h)
-=======
-puts response.to_json
->>>>>>> abe9ebdb
+puts response.to_json
 # BEFORE RUNNING:
 # ---------------
 # 1. If not already done, enable the Cloud Storage JSON API
@@ -929,11 +853,7 @@
 response = service.update_object_access_control(bucket, object, entity, request_body)
 
 # TODO: Change code below to process the `response` object:
-<<<<<<< HEAD
-puts JSON.pretty_unparse(response.to_h)
-=======
-puts response.to_json
->>>>>>> abe9ebdb
+puts response.to_json
 # BEFORE RUNNING:
 # ---------------
 # 1. If not already done, enable the Cloud Storage JSON API
@@ -974,11 +894,7 @@
 response = service.compose_object(destination_bucket, destination_object, request_body)
 
 # TODO: Change code below to process the `response` object:
-<<<<<<< HEAD
-puts JSON.pretty_unparse(response.to_h)
-=======
-puts response.to_json
->>>>>>> abe9ebdb
+puts response.to_json
 # BEFORE RUNNING:
 # ---------------
 # 1. If not already done, enable the Cloud Storage JSON API
@@ -1028,11 +944,7 @@
 response = service.copy_object(source_bucket, source_object, destination_bucket, destination_object, request_body)
 
 # TODO: Change code below to process the `response` object:
-<<<<<<< HEAD
-puts JSON.pretty_unparse(response.to_h)
-=======
-puts response.to_json
->>>>>>> abe9ebdb
+puts response.to_json
 # BEFORE RUNNING:
 # ---------------
 # 1. If not already done, enable the Cloud Storage JSON API
@@ -1101,11 +1013,7 @@
 response = service.get_object(bucket, object)
 
 # TODO: Change code below to process the `response` object:
-<<<<<<< HEAD
-puts JSON.pretty_unparse(response.to_h)
-=======
-puts response.to_json
->>>>>>> abe9ebdb
+puts response.to_json
 # BEFORE RUNNING:
 # ---------------
 # 1. If not already done, enable the Cloud Storage JSON API
@@ -1143,11 +1051,7 @@
 response = service.insert_object(bucket, request_body)
 
 # TODO: Change code below to process the `response` object:
-<<<<<<< HEAD
-puts JSON.pretty_unparse(response.to_h)
-=======
-puts response.to_json
->>>>>>> abe9ebdb
+puts response.to_json
 # BEFORE RUNNING:
 # ---------------
 # 1. If not already done, enable the Cloud Storage JSON API
@@ -1180,11 +1084,7 @@
 
 items.each do |object|
   # TODO: Change code below to process each `object` resource:
-<<<<<<< HEAD
-  puts JSON.pretty_unparse(object.to_h)
-=======
   puts object.to_json
->>>>>>> abe9ebdb
 end
 # BEFORE RUNNING:
 # ---------------
@@ -1223,11 +1123,7 @@
 response = service.patch_object(bucket, object, request_body)
 
 # TODO: Change code below to process the `response` object:
-<<<<<<< HEAD
-puts JSON.pretty_unparse(response.to_h)
-=======
-puts response.to_json
->>>>>>> abe9ebdb
+puts response.to_json
 # BEFORE RUNNING:
 # ---------------
 # 1. If not already done, enable the Cloud Storage JSON API
@@ -1273,11 +1169,7 @@
 response = service.rewrite_object(source_bucket, source_object, destination_bucket, destination_object, request_body)
 
 # TODO: Change code below to process the `response` object:
-<<<<<<< HEAD
-puts JSON.pretty_unparse(response.to_h)
-=======
-puts response.to_json
->>>>>>> abe9ebdb
+puts response.to_json
 # BEFORE RUNNING:
 # ---------------
 # 1. If not already done, enable the Cloud Storage JSON API
@@ -1319,11 +1211,7 @@
 response = service.update_object(bucket, object, request_body)
 
 # TODO: Change code below to process the `response` object:
-<<<<<<< HEAD
-puts JSON.pretty_unparse(response.to_h)
-=======
-puts response.to_json
->>>>>>> abe9ebdb
+puts response.to_json
 # BEFORE RUNNING:
 # ---------------
 # 1. If not already done, enable the Cloud Storage JSON API
@@ -1356,8 +1244,4 @@
 response = service.watch_all_objects(bucket, request_body)
 
 # TODO: Change code below to process the `response` object:
-<<<<<<< HEAD
-puts JSON.pretty_unparse(response.to_h)
-=======
-puts response.to_json
->>>>>>> abe9ebdb
+puts response.to_json