
# BEFORE RUNNING:
# ---------------
# 1. If not already done, enable the Cloud User Accounts API
#    and check the quota for your project at
#    https://console.developers.google.com/apis/api/clouduseraccounts
# 2. This sample uses Application Default Credentials for authentication.
#    If not already done, install the gcloud CLI from
#    https://cloud.google.com/sdk and run
#    `gcloud beta auth application-default login`.
#    For more information, see
#    https://developers.google.com/identity/protocols/application-default-credentials
# 3. Install the Ruby client library and Application Default Credentials
#    library by running `gem install google-api-client` and
#    `gem install googleauth`

require 'googleauth'
require 'google/apis/clouduseraccounts_beta'

service = Google::Apis::ClouduseraccountsBeta::CloudUserAccountsService.new

service.authorization = \
    Google::Auth.get_application_default(['https://www.googleapis.com/auth/cloud-platform'])

# Project ID for this request.
project = 'my-project'  # TODO: Update placeholder value.

# Name of the Operations resource to delete.
operation = 'my-operation'  # TODO: Update placeholder value.

service.delete_global_accounts_operation(project, operation)
# BEFORE RUNNING:
# ---------------
# 1. If not already done, enable the Cloud User Accounts API
#    and check the quota for your project at
#    https://console.developers.google.com/apis/api/clouduseraccounts
# 2. This sample uses Application Default Credentials for authentication.
#    If not already done, install the gcloud CLI from
#    https://cloud.google.com/sdk and run
#    `gcloud beta auth application-default login`.
#    For more information, see
#    https://developers.google.com/identity/protocols/application-default-credentials
# 3. Install the Ruby client library and Application Default Credentials
#    library by running `gem install google-api-client` and
#    `gem install googleauth`

require 'googleauth'
require 'google/apis/clouduseraccounts_beta'

service = Google::Apis::ClouduseraccountsBeta::CloudUserAccountsService.new

service.authorization = \
    Google::Auth.get_application_default(['https://www.googleapis.com/auth/cloud-platform'])

# Project ID for this request.
project = 'my-project'  # TODO: Update placeholder value.

# Name of the Operations resource to return.
operation = 'my-operation'  # TODO: Update placeholder value.

response = service.get_global_accounts_operation(project, operation)

# TODO: Change code below to process the `response` object:
<<<<<<< HEAD
puts JSON.pretty_unparse(response.to_h)
=======
puts response.to_json
>>>>>>> abe9ebdb
# BEFORE RUNNING:
# ---------------
# 1. If not already done, enable the Cloud User Accounts API
#    and check the quota for your project at
#    https://console.developers.google.com/apis/api/clouduseraccounts
# 2. This sample uses Application Default Credentials for authentication.
#    If not already done, install the gcloud CLI from
#    https://cloud.google.com/sdk and run
#    `gcloud beta auth application-default login`.
#    For more information, see
#    https://developers.google.com/identity/protocols/application-default-credentials
# 3. Install the Ruby client library and Application Default Credentials
#    library by running `gem install google-api-client` and
#    `gem install googleauth`

require 'googleauth'
require 'google/apis/clouduseraccounts_beta'

service = Google::Apis::ClouduseraccountsBeta::CloudUserAccountsService.new

service.authorization = \
    Google::Auth.get_application_default(['https://www.googleapis.com/auth/cloud-platform'])

# Project ID for this request.
project = 'my-project'  # TODO: Update placeholder value.

items = service.fetch_all do |token|
  service.list_global_accounts_operations(project, page_token: token)
end

items.each do |operation|
  # TODO: Change code below to process each `operation` resource:
<<<<<<< HEAD
  puts JSON.pretty_unparse(operation.to_h)
=======
  puts operation.to_json
>>>>>>> abe9ebdb
end
# BEFORE RUNNING:
# ---------------
# 1. If not already done, enable the Cloud User Accounts API
#    and check the quota for your project at
#    https://console.developers.google.com/apis/api/clouduseraccounts
# 2. This sample uses Application Default Credentials for authentication.
#    If not already done, install the gcloud CLI from
#    https://cloud.google.com/sdk and run
#    `gcloud beta auth application-default login`.
#    For more information, see
#    https://developers.google.com/identity/protocols/application-default-credentials
# 3. Install the Ruby client library and Application Default Credentials
#    library by running `gem install google-api-client` and
#    `gem install googleauth`

require 'googleauth'
require 'google/apis/clouduseraccounts_beta'

service = Google::Apis::ClouduseraccountsBeta::CloudUserAccountsService.new

service.authorization = \
    Google::Auth.get_application_default(['https://www.googleapis.com/auth/cloud-platform'])

# Project ID for this request.
project = 'my-project'  # TODO: Update placeholder value.

# Name of the group for this request.
group_name = 'my-group-name'  # TODO: Update placeholder value.

# TODO: Assign values to desired members of `request_body`:
request_body = Google::Apis::ClouduseraccountsBeta::GroupsAddMemberRequest.new

response = service.add_group_member(project, group_name, request_body)

# TODO: Change code below to process the `response` object:
<<<<<<< HEAD
puts JSON.pretty_unparse(response.to_h)
=======
puts response.to_json
>>>>>>> abe9ebdb
# BEFORE RUNNING:
# ---------------
# 1. If not already done, enable the Cloud User Accounts API
#    and check the quota for your project at
#    https://console.developers.google.com/apis/api/clouduseraccounts
# 2. This sample uses Application Default Credentials for authentication.
#    If not already done, install the gcloud CLI from
#    https://cloud.google.com/sdk and run
#    `gcloud beta auth application-default login`.
#    For more information, see
#    https://developers.google.com/identity/protocols/application-default-credentials
# 3. Install the Ruby client library and Application Default Credentials
#    library by running `gem install google-api-client` and
#    `gem install googleauth`

require 'googleauth'
require 'google/apis/clouduseraccounts_beta'

service = Google::Apis::ClouduseraccountsBeta::CloudUserAccountsService.new

service.authorization = \
    Google::Auth.get_application_default(['https://www.googleapis.com/auth/cloud-platform'])

# Project ID for this request.
project = 'my-project'  # TODO: Update placeholder value.

# Name of the Group resource to delete.
group_name = 'my-group-name'  # TODO: Update placeholder value.

response = service.delete_group(project, group_name)

# TODO: Change code below to process the `response` object:
<<<<<<< HEAD
puts JSON.pretty_unparse(response.to_h)
=======
puts response.to_json
>>>>>>> abe9ebdb
# BEFORE RUNNING:
# ---------------
# 1. If not already done, enable the Cloud User Accounts API
#    and check the quota for your project at
#    https://console.developers.google.com/apis/api/clouduseraccounts
# 2. This sample uses Application Default Credentials for authentication.
#    If not already done, install the gcloud CLI from
#    https://cloud.google.com/sdk and run
#    `gcloud beta auth application-default login`.
#    For more information, see
#    https://developers.google.com/identity/protocols/application-default-credentials
# 3. Install the Ruby client library and Application Default Credentials
#    library by running `gem install google-api-client` and
#    `gem install googleauth`

require 'googleauth'
require 'google/apis/clouduseraccounts_beta'

service = Google::Apis::ClouduseraccountsBeta::CloudUserAccountsService.new

service.authorization = \
    Google::Auth.get_application_default(['https://www.googleapis.com/auth/cloud-platform'])

# Project ID for this request.
project = 'my-project'  # TODO: Update placeholder value.

# Name of the Group resource to return.
group_name = 'my-group-name'  # TODO: Update placeholder value.

response = service.get_group(project, group_name)

# TODO: Change code below to process the `response` object:
<<<<<<< HEAD
puts JSON.pretty_unparse(response.to_h)
=======
puts response.to_json
>>>>>>> abe9ebdb
# BEFORE RUNNING:
# ---------------
# 1. If not already done, enable the Cloud User Accounts API
#    and check the quota for your project at
#    https://console.developers.google.com/apis/api/clouduseraccounts
# 2. This sample uses Application Default Credentials for authentication.
#    If not already done, install the gcloud CLI from
#    https://cloud.google.com/sdk and run
#    `gcloud beta auth application-default login`.
#    For more information, see
#    https://developers.google.com/identity/protocols/application-default-credentials
# 3. Install the Ruby client library and Application Default Credentials
#    library by running `gem install google-api-client` and
#    `gem install googleauth`

require 'googleauth'
require 'google/apis/clouduseraccounts_beta'

service = Google::Apis::ClouduseraccountsBeta::CloudUserAccountsService.new

service.authorization = \
    Google::Auth.get_application_default(['https://www.googleapis.com/auth/cloud-platform'])

# Project ID for this request.
project = 'my-project'  # TODO: Update placeholder value.

# TODO: Assign values to desired members of `request_body`:
request_body = Google::Apis::ClouduseraccountsBeta::Group.new

response = service.insert_group(project, request_body)

# TODO: Change code below to process the `response` object:
<<<<<<< HEAD
puts JSON.pretty_unparse(response.to_h)
=======
puts response.to_json
>>>>>>> abe9ebdb
# BEFORE RUNNING:
# ---------------
# 1. If not already done, enable the Cloud User Accounts API
#    and check the quota for your project at
#    https://console.developers.google.com/apis/api/clouduseraccounts
# 2. This sample uses Application Default Credentials for authentication.
#    If not already done, install the gcloud CLI from
#    https://cloud.google.com/sdk and run
#    `gcloud beta auth application-default login`.
#    For more information, see
#    https://developers.google.com/identity/protocols/application-default-credentials
# 3. Install the Ruby client library and Application Default Credentials
#    library by running `gem install google-api-client` and
#    `gem install googleauth`

require 'googleauth'
require 'google/apis/clouduseraccounts_beta'

service = Google::Apis::ClouduseraccountsBeta::CloudUserAccountsService.new

service.authorization = \
    Google::Auth.get_application_default(['https://www.googleapis.com/auth/cloud-platform'])

# Project ID for this request.
project = 'my-project'  # TODO: Update placeholder value.

items = service.fetch_all do |token|
  service.list_groups(project, page_token: token)
end

items.each do |group|
  # TODO: Change code below to process each `group` resource:
<<<<<<< HEAD
  puts JSON.pretty_unparse(group.to_h)
=======
  puts group.to_json
>>>>>>> abe9ebdb
end
# BEFORE RUNNING:
# ---------------
# 1. If not already done, enable the Cloud User Accounts API
#    and check the quota for your project at
#    https://console.developers.google.com/apis/api/clouduseraccounts
# 2. This sample uses Application Default Credentials for authentication.
#    If not already done, install the gcloud CLI from
#    https://cloud.google.com/sdk and run
#    `gcloud beta auth application-default login`.
#    For more information, see
#    https://developers.google.com/identity/protocols/application-default-credentials
# 3. Install the Ruby client library and Application Default Credentials
#    library by running `gem install google-api-client` and
#    `gem install googleauth`

require 'googleauth'
require 'google/apis/clouduseraccounts_beta'

service = Google::Apis::ClouduseraccountsBeta::CloudUserAccountsService.new

service.authorization = \
    Google::Auth.get_application_default(['https://www.googleapis.com/auth/cloud-platform'])

# Project ID for this request.
project = 'my-project'  # TODO: Update placeholder value.

# Name of the group for this request.
group_name = 'my-group-name'  # TODO: Update placeholder value.

# TODO: Assign values to desired members of `request_body`:
request_body = Google::Apis::ClouduseraccountsBeta::GroupsRemoveMemberRequest.new

response = service.remove_group_member(project, group_name, request_body)

# TODO: Change code below to process the `response` object:
<<<<<<< HEAD
puts JSON.pretty_unparse(response.to_h)
=======
puts response.to_json
>>>>>>> abe9ebdb
# BEFORE RUNNING:
# ---------------
# 1. If not already done, enable the Cloud User Accounts API
#    and check the quota for your project at
#    https://console.developers.google.com/apis/api/clouduseraccounts
# 2. This sample uses Application Default Credentials for authentication.
#    If not already done, install the gcloud CLI from
#    https://cloud.google.com/sdk and run
#    `gcloud beta auth application-default login`.
#    For more information, see
#    https://developers.google.com/identity/protocols/application-default-credentials
# 3. Install the Ruby client library and Application Default Credentials
#    library by running `gem install google-api-client` and
#    `gem install googleauth`

require 'googleauth'
require 'google/apis/clouduseraccounts_beta'

service = Google::Apis::ClouduseraccountsBeta::CloudUserAccountsService.new

service.authorization = \
    Google::Auth.get_application_default(['https://www.googleapis.com/auth/cloud-platform'])

# Project ID for this request.
project = 'my-project'  # TODO: Update placeholder value.

# Name of the zone for this request.
zone = 'my-zone'  # TODO: Update placeholder value.

# The user account for which you want to get a list of authorized public keys.
user = 'my-user'  # TODO: Update placeholder value.

# The fully-qualified URL of the virtual machine requesting the view.
instance = ''  # TODO: Update placeholder value.

response = service.get_linux_authorized_keys_view(project, zone, user, instance)

# TODO: Change code below to process the `response` object:
<<<<<<< HEAD
puts JSON.pretty_unparse(response.to_h)
=======
puts response.to_json
>>>>>>> abe9ebdb
# BEFORE RUNNING:
# ---------------
# 1. If not already done, enable the Cloud User Accounts API
#    and check the quota for your project at
#    https://console.developers.google.com/apis/api/clouduseraccounts
# 2. This sample uses Application Default Credentials for authentication.
#    If not already done, install the gcloud CLI from
#    https://cloud.google.com/sdk and run
#    `gcloud beta auth application-default login`.
#    For more information, see
#    https://developers.google.com/identity/protocols/application-default-credentials
# 3. Install the Ruby client library and Application Default Credentials
#    library by running `gem install google-api-client` and
#    `gem install googleauth`

require 'googleauth'
require 'google/apis/clouduseraccounts_beta'

service = Google::Apis::ClouduseraccountsBeta::CloudUserAccountsService.new

service.authorization = \
    Google::Auth.get_application_default(['https://www.googleapis.com/auth/cloud-platform'])

# Project ID for this request.
project = 'my-project'  # TODO: Update placeholder value.

# Name of the zone for this request.
zone = 'my-zone'  # TODO: Update placeholder value.

# The fully-qualified URL of the virtual machine requesting the views.
instance = ''  # TODO: Update placeholder value.

response = service.get_linux_linux_account_views(project, zone, instance)

# TODO: Change code below to process the `response` object:
<<<<<<< HEAD
puts JSON.pretty_unparse(response.to_h)
=======
puts response.to_json
>>>>>>> abe9ebdb
# BEFORE RUNNING:
# ---------------
# 1. If not already done, enable the Cloud User Accounts API
#    and check the quota for your project at
#    https://console.developers.google.com/apis/api/clouduseraccounts
# 2. This sample uses Application Default Credentials for authentication.
#    If not already done, install the gcloud CLI from
#    https://cloud.google.com/sdk and run
#    `gcloud beta auth application-default login`.
#    For more information, see
#    https://developers.google.com/identity/protocols/application-default-credentials
# 3. Install the Ruby client library and Application Default Credentials
#    library by running `gem install google-api-client` and
#    `gem install googleauth`

require 'googleauth'
require 'google/apis/clouduseraccounts_beta'

service = Google::Apis::ClouduseraccountsBeta::CloudUserAccountsService.new

service.authorization = \
    Google::Auth.get_application_default(['https://www.googleapis.com/auth/cloud-platform'])

# Project ID for this request.
project = 'my-project'  # TODO: Update placeholder value.

# Name of the user for this request.
user = 'my-user'  # TODO: Update placeholder value.

# TODO: Assign values to desired members of `request_body`:
request_body = Google::Apis::ClouduseraccountsBeta::PublicKey.new

response = service.add_user_public_key(project, user, request_body)

# TODO: Change code below to process the `response` object:
<<<<<<< HEAD
puts JSON.pretty_unparse(response.to_h)
=======
puts response.to_json
>>>>>>> abe9ebdb
# BEFORE RUNNING:
# ---------------
# 1. If not already done, enable the Cloud User Accounts API
#    and check the quota for your project at
#    https://console.developers.google.com/apis/api/clouduseraccounts
# 2. This sample uses Application Default Credentials for authentication.
#    If not already done, install the gcloud CLI from
#    https://cloud.google.com/sdk and run
#    `gcloud beta auth application-default login`.
#    For more information, see
#    https://developers.google.com/identity/protocols/application-default-credentials
# 3. Install the Ruby client library and Application Default Credentials
#    library by running `gem install google-api-client` and
#    `gem install googleauth`

require 'googleauth'
require 'google/apis/clouduseraccounts_beta'

service = Google::Apis::ClouduseraccountsBeta::CloudUserAccountsService.new

service.authorization = \
    Google::Auth.get_application_default(['https://www.googleapis.com/auth/cloud-platform'])

# Project ID for this request.
project = 'my-project'  # TODO: Update placeholder value.

# Name of the user resource to delete.
user = 'my-user'  # TODO: Update placeholder value.

response = service.delete_user(project, user)

# TODO: Change code below to process the `response` object:
<<<<<<< HEAD
puts JSON.pretty_unparse(response.to_h)
=======
puts response.to_json
>>>>>>> abe9ebdb
# BEFORE RUNNING:
# ---------------
# 1. If not already done, enable the Cloud User Accounts API
#    and check the quota for your project at
#    https://console.developers.google.com/apis/api/clouduseraccounts
# 2. This sample uses Application Default Credentials for authentication.
#    If not already done, install the gcloud CLI from
#    https://cloud.google.com/sdk and run
#    `gcloud beta auth application-default login`.
#    For more information, see
#    https://developers.google.com/identity/protocols/application-default-credentials
# 3. Install the Ruby client library and Application Default Credentials
#    library by running `gem install google-api-client` and
#    `gem install googleauth`

require 'googleauth'
require 'google/apis/clouduseraccounts_beta'

service = Google::Apis::ClouduseraccountsBeta::CloudUserAccountsService.new

service.authorization = \
    Google::Auth.get_application_default(['https://www.googleapis.com/auth/cloud-platform'])

# Project ID for this request.
project = 'my-project'  # TODO: Update placeholder value.

# Name of the user resource to return.
user = 'my-user'  # TODO: Update placeholder value.

response = service.get_user(project, user)

# TODO: Change code below to process the `response` object:
<<<<<<< HEAD
puts JSON.pretty_unparse(response.to_h)
=======
puts response.to_json
>>>>>>> abe9ebdb
# BEFORE RUNNING:
# ---------------
# 1. If not already done, enable the Cloud User Accounts API
#    and check the quota for your project at
#    https://console.developers.google.com/apis/api/clouduseraccounts
# 2. This sample uses Application Default Credentials for authentication.
#    If not already done, install the gcloud CLI from
#    https://cloud.google.com/sdk and run
#    `gcloud beta auth application-default login`.
#    For more information, see
#    https://developers.google.com/identity/protocols/application-default-credentials
# 3. Install the Ruby client library and Application Default Credentials
#    library by running `gem install google-api-client` and
#    `gem install googleauth`

require 'googleauth'
require 'google/apis/clouduseraccounts_beta'

service = Google::Apis::ClouduseraccountsBeta::CloudUserAccountsService.new

service.authorization = \
    Google::Auth.get_application_default(['https://www.googleapis.com/auth/cloud-platform'])

# Project ID for this request.
project = 'my-project'  # TODO: Update placeholder value.

# TODO: Assign values to desired members of `request_body`:
request_body = Google::Apis::ClouduseraccountsBeta::User.new

response = service.insert_user(project, request_body)

# TODO: Change code below to process the `response` object:
<<<<<<< HEAD
puts JSON.pretty_unparse(response.to_h)
=======
puts response.to_json
>>>>>>> abe9ebdb
# BEFORE RUNNING:
# ---------------
# 1. If not already done, enable the Cloud User Accounts API
#    and check the quota for your project at
#    https://console.developers.google.com/apis/api/clouduseraccounts
# 2. This sample uses Application Default Credentials for authentication.
#    If not already done, install the gcloud CLI from
#    https://cloud.google.com/sdk and run
#    `gcloud beta auth application-default login`.
#    For more information, see
#    https://developers.google.com/identity/protocols/application-default-credentials
# 3. Install the Ruby client library and Application Default Credentials
#    library by running `gem install google-api-client` and
#    `gem install googleauth`

require 'googleauth'
require 'google/apis/clouduseraccounts_beta'

service = Google::Apis::ClouduseraccountsBeta::CloudUserAccountsService.new

service.authorization = \
    Google::Auth.get_application_default(['https://www.googleapis.com/auth/cloud-platform'])

# Project ID for this request.
project = 'my-project'  # TODO: Update placeholder value.

items = service.fetch_all do |token|
  service.list_users(project, page_token: token)
end

items.each do |user|
  # TODO: Change code below to process each `user` resource:
<<<<<<< HEAD
  puts JSON.pretty_unparse(user.to_h)
=======
  puts user.to_json
>>>>>>> abe9ebdb
end
# BEFORE RUNNING:
# ---------------
# 1. If not already done, enable the Cloud User Accounts API
#    and check the quota for your project at
#    https://console.developers.google.com/apis/api/clouduseraccounts
# 2. This sample uses Application Default Credentials for authentication.
#    If not already done, install the gcloud CLI from
#    https://cloud.google.com/sdk and run
#    `gcloud beta auth application-default login`.
#    For more information, see
#    https://developers.google.com/identity/protocols/application-default-credentials
# 3. Install the Ruby client library and Application Default Credentials
#    library by running `gem install google-api-client` and
#    `gem install googleauth`

require 'googleauth'
require 'google/apis/clouduseraccounts_beta'

service = Google::Apis::ClouduseraccountsBeta::CloudUserAccountsService.new

service.authorization = \
    Google::Auth.get_application_default(['https://www.googleapis.com/auth/cloud-platform'])

# Project ID for this request.
project = 'my-project'  # TODO: Update placeholder value.

# Name of the user for this request.
user = 'my-user'  # TODO: Update placeholder value.

# The fingerprint of the public key to delete. Public keys are identified by their fingerprint, which
# is defined by RFC4716 to be the MD5 digest of the public key.
fingerprint = ''  # TODO: Update placeholder value.

response = service.remove_user_public_key(project, user, fingerprint)

# TODO: Change code below to process the `response` object:
<<<<<<< HEAD
puts JSON.pretty_unparse(response.to_h)
=======
puts response.to_json
>>>>>>> abe9ebdb
<|MERGE_RESOLUTION|>--- conflicted
+++ resolved
@@ -61,11 +61,7 @@
 response = service.get_global_accounts_operation(project, operation)
 
 # TODO: Change code below to process the `response` object:
-<<<<<<< HEAD
-puts JSON.pretty_unparse(response.to_h)
-=======
-puts response.to_json
->>>>>>> abe9ebdb
+puts response.to_json
 # BEFORE RUNNING:
 # ---------------
 # 1. If not already done, enable the Cloud User Accounts API
@@ -98,11 +94,7 @@
 
 items.each do |operation|
   # TODO: Change code below to process each `operation` resource:
-<<<<<<< HEAD
-  puts JSON.pretty_unparse(operation.to_h)
-=======
   puts operation.to_json
->>>>>>> abe9ebdb
 end
 # BEFORE RUNNING:
 # ---------------
@@ -139,11 +131,7 @@
 response = service.add_group_member(project, group_name, request_body)
 
 # TODO: Change code below to process the `response` object:
-<<<<<<< HEAD
-puts JSON.pretty_unparse(response.to_h)
-=======
-puts response.to_json
->>>>>>> abe9ebdb
+puts response.to_json
 # BEFORE RUNNING:
 # ---------------
 # 1. If not already done, enable the Cloud User Accounts API
@@ -176,11 +164,7 @@
 response = service.delete_group(project, group_name)
 
 # TODO: Change code below to process the `response` object:
-<<<<<<< HEAD
-puts JSON.pretty_unparse(response.to_h)
-=======
-puts response.to_json
->>>>>>> abe9ebdb
+puts response.to_json
 # BEFORE RUNNING:
 # ---------------
 # 1. If not already done, enable the Cloud User Accounts API
@@ -213,11 +197,7 @@
 response = service.get_group(project, group_name)
 
 # TODO: Change code below to process the `response` object:
-<<<<<<< HEAD
-puts JSON.pretty_unparse(response.to_h)
-=======
-puts response.to_json
->>>>>>> abe9ebdb
+puts response.to_json
 # BEFORE RUNNING:
 # ---------------
 # 1. If not already done, enable the Cloud User Accounts API
@@ -250,11 +230,7 @@
 response = service.insert_group(project, request_body)
 
 # TODO: Change code below to process the `response` object:
-<<<<<<< HEAD
-puts JSON.pretty_unparse(response.to_h)
-=======
-puts response.to_json
->>>>>>> abe9ebdb
+puts response.to_json
 # BEFORE RUNNING:
 # ---------------
 # 1. If not already done, enable the Cloud User Accounts API
@@ -287,11 +263,7 @@
 
 items.each do |group|
   # TODO: Change code below to process each `group` resource:
-<<<<<<< HEAD
-  puts JSON.pretty_unparse(group.to_h)
-=======
   puts group.to_json
->>>>>>> abe9ebdb
 end
 # BEFORE RUNNING:
 # ---------------
@@ -328,11 +300,7 @@
 response = service.remove_group_member(project, group_name, request_body)
 
 # TODO: Change code below to process the `response` object:
-<<<<<<< HEAD
-puts JSON.pretty_unparse(response.to_h)
-=======
-puts response.to_json
->>>>>>> abe9ebdb
+puts response.to_json
 # BEFORE RUNNING:
 # ---------------
 # 1. If not already done, enable the Cloud User Accounts API
@@ -371,11 +339,7 @@
 response = service.get_linux_authorized_keys_view(project, zone, user, instance)
 
 # TODO: Change code below to process the `response` object:
-<<<<<<< HEAD
-puts JSON.pretty_unparse(response.to_h)
-=======
-puts response.to_json
->>>>>>> abe9ebdb
+puts response.to_json
 # BEFORE RUNNING:
 # ---------------
 # 1. If not already done, enable the Cloud User Accounts API
@@ -411,11 +375,7 @@
 response = service.get_linux_linux_account_views(project, zone, instance)
 
 # TODO: Change code below to process the `response` object:
-<<<<<<< HEAD
-puts JSON.pretty_unparse(response.to_h)
-=======
-puts response.to_json
->>>>>>> abe9ebdb
+puts response.to_json
 # BEFORE RUNNING:
 # ---------------
 # 1. If not already done, enable the Cloud User Accounts API
@@ -451,11 +411,7 @@
 response = service.add_user_public_key(project, user, request_body)
 
 # TODO: Change code below to process the `response` object:
-<<<<<<< HEAD
-puts JSON.pretty_unparse(response.to_h)
-=======
-puts response.to_json
->>>>>>> abe9ebdb
+puts response.to_json
 # BEFORE RUNNING:
 # ---------------
 # 1. If not already done, enable the Cloud User Accounts API
@@ -488,11 +444,7 @@
 response = service.delete_user(project, user)
 
 # TODO: Change code below to process the `response` object:
-<<<<<<< HEAD
-puts JSON.pretty_unparse(response.to_h)
-=======
-puts response.to_json
->>>>>>> abe9ebdb
+puts response.to_json
 # BEFORE RUNNING:
 # ---------------
 # 1. If not already done, enable the Cloud User Accounts API
@@ -525,11 +477,7 @@
 response = service.get_user(project, user)
 
 # TODO: Change code below to process the `response` object:
-<<<<<<< HEAD
-puts JSON.pretty_unparse(response.to_h)
-=======
-puts response.to_json
->>>>>>> abe9ebdb
+puts response.to_json
 # BEFORE RUNNING:
 # ---------------
 # 1. If not already done, enable the Cloud User Accounts API
@@ -562,11 +510,7 @@
 response = service.insert_user(project, request_body)
 
 # TODO: Change code below to process the `response` object:
-<<<<<<< HEAD
-puts JSON.pretty_unparse(response.to_h)
-=======
-puts response.to_json
->>>>>>> abe9ebdb
+puts response.to_json
 # BEFORE RUNNING:
 # ---------------
 # 1. If not already done, enable the Cloud User Accounts API
@@ -599,11 +543,7 @@
 
 items.each do |user|
   # TODO: Change code below to process each `user` resource:
-<<<<<<< HEAD
-  puts JSON.pretty_unparse(user.to_h)
-=======
   puts user.to_json
->>>>>>> abe9ebdb
 end
 # BEFORE RUNNING:
 # ---------------
@@ -641,8 +581,4 @@
 response = service.remove_user_public_key(project, user, fingerprint)
 
 # TODO: Change code below to process the `response` object:
-<<<<<<< HEAD
-puts JSON.pretty_unparse(response.to_h)
-=======
-puts response.to_json
->>>>>>> abe9ebdb
+puts response.to_json