
# BEFORE RUNNING:
# ---------------
# 1. If not already done, enable the Google Cloud Resource Manager API
#    and check the quota for your project at
#    https://console.developers.google.com/apis/api/cloudresourcemanager
# 2. This sample uses Application Default Credentials for authentication.
#    If not already done, install the gcloud CLI from
#    https://cloud.google.com/sdk and run
#    `gcloud beta auth application-default login`.
#    For more information, see
#    https://developers.google.com/identity/protocols/application-default-credentials
# 3. Install the Ruby client library and Application Default Credentials
#    library by running `gem install google-api-client` and
#    `gem install googleauth`

require 'googleauth'
require 'google/apis/cloudresourcemanager_v1'

service = Google::Apis::CloudresourcemanagerV1::CloudResourceManagerService.new

service.authorization = \
    Google::Auth.get_application_default(['https://www.googleapis.com/auth/cloud-platform'])

# The name of the operation resource.
name = 'operations/my-operation'  # TODO: Update placeholder value.

response = service.get_operation(name)

# TODO: Change code below to process the `response` object:
<<<<<<< HEAD
puts JSON.pretty_unparse(response.to_h)
=======
puts response.to_json
>>>>>>> abe9ebdb
# BEFORE RUNNING:
# ---------------
# 1. If not already done, enable the Google Cloud Resource Manager API
#    and check the quota for your project at
#    https://console.developers.google.com/apis/api/cloudresourcemanager
# 2. This sample uses Application Default Credentials for authentication.
#    If not already done, install the gcloud CLI from
#    https://cloud.google.com/sdk and run
#    `gcloud beta auth application-default login`.
#    For more information, see
#    https://developers.google.com/identity/protocols/application-default-credentials
# 3. Install the Ruby client library and Application Default Credentials
#    library by running `gem install google-api-client` and
#    `gem install googleauth`

require 'googleauth'
require 'google/apis/cloudresourcemanager_v1'

service = Google::Apis::CloudresourcemanagerV1::CloudResourceManagerService.new

service.authorization = \
    Google::Auth.get_application_default(['https://www.googleapis.com/auth/cloud-platform'])

# The resource name of the Organization to fetch, e.g. "organizations/1234".
name = 'organizations/my-organization'  # TODO: Update placeholder value.

response = service.get_organization(name)

# TODO: Change code below to process the `response` object:
<<<<<<< HEAD
puts JSON.pretty_unparse(response.to_h)
=======
puts response.to_json
>>>>>>> abe9ebdb
# BEFORE RUNNING:
# ---------------
# 1. If not already done, enable the Google Cloud Resource Manager API
#    and check the quota for your project at
#    https://console.developers.google.com/apis/api/cloudresourcemanager
# 2. This sample uses Application Default Credentials for authentication.
#    If not already done, install the gcloud CLI from
#    https://cloud.google.com/sdk and run
#    `gcloud beta auth application-default login`.
#    For more information, see
#    https://developers.google.com/identity/protocols/application-default-credentials
# 3. Install the Ruby client library and Application Default Credentials
#    library by running `gem install google-api-client` and
#    `gem install googleauth`

require 'googleauth'
require 'google/apis/cloudresourcemanager_v1'

service = Google::Apis::CloudresourcemanagerV1::CloudResourceManagerService.new

service.authorization = \
    Google::Auth.get_application_default(['https://www.googleapis.com/auth/cloud-platform'])

# REQUIRED: The resource for which the policy is being requested.
# `resource` is usually specified as a path. For example, a Project
# resource is specified as `projects/{project}`.
resource = 'organizations/my-organization'  # TODO: Update placeholder value.

# TODO: Assign values to desired members of `request_body`:
request_body = Google::Apis::CloudresourcemanagerV1::GetIamPolicyRequest.new

response = service.get_organization_iam_policy(resource, request_body)

# TODO: Change code below to process the `response` object:
<<<<<<< HEAD
puts JSON.pretty_unparse(response.to_h)
=======
puts response.to_json
>>>>>>> abe9ebdb
# BEFORE RUNNING:
# ---------------
# 1. If not already done, enable the Google Cloud Resource Manager API
#    and check the quota for your project at
#    https://console.developers.google.com/apis/api/cloudresourcemanager
# 2. This sample uses Application Default Credentials for authentication.
#    If not already done, install the gcloud CLI from
#    https://cloud.google.com/sdk and run
#    `gcloud beta auth application-default login`.
#    For more information, see
#    https://developers.google.com/identity/protocols/application-default-credentials
# 3. Install the Ruby client library and Application Default Credentials
#    library by running `gem install google-api-client` and
#    `gem install googleauth`

require 'googleauth'
require 'google/apis/cloudresourcemanager_v1'

service = Google::Apis::CloudresourcemanagerV1::CloudResourceManagerService.new

service.authorization = \
    Google::Auth.get_application_default(['https://www.googleapis.com/auth/cloud-platform'])

# TODO: Assign values to desired members of `request_body`:
request_body = Google::Apis::CloudresourcemanagerV1::SearchOrganizationsRequest.new

organizations = service.fetch_all(items: :organizations) do |token|
  request_body.page_token = token
  service.search_organizations(request_body)
end

organizations.each do |organization|
  # TODO: Change code below to process each `organization` resource:
<<<<<<< HEAD
  puts JSON.pretty_unparse(organization.to_h)
=======
  puts organization.to_json
>>>>>>> abe9ebdb
end
# BEFORE RUNNING:
# ---------------
# 1. If not already done, enable the Google Cloud Resource Manager API
#    and check the quota for your project at
#    https://console.developers.google.com/apis/api/cloudresourcemanager
# 2. This sample uses Application Default Credentials for authentication.
#    If not already done, install the gcloud CLI from
#    https://cloud.google.com/sdk and run
#    `gcloud beta auth application-default login`.
#    For more information, see
#    https://developers.google.com/identity/protocols/application-default-credentials
# 3. Install the Ruby client library and Application Default Credentials
#    library by running `gem install google-api-client` and
#    `gem install googleauth`

require 'googleauth'
require 'google/apis/cloudresourcemanager_v1'

service = Google::Apis::CloudresourcemanagerV1::CloudResourceManagerService.new

service.authorization = \
    Google::Auth.get_application_default(['https://www.googleapis.com/auth/cloud-platform'])

# REQUIRED: The resource for which the policy is being specified.
# `resource` is usually specified as a path. For example, a Project
# resource is specified as `projects/{project}`.
resource = 'organizations/my-organization'  # TODO: Update placeholder value.

# TODO: Assign values to desired members of `request_body`:
request_body = Google::Apis::CloudresourcemanagerV1::SetIamPolicyRequest.new

response = service.set_organization_iam_policy(resource, request_body)

# TODO: Change code below to process the `response` object:
<<<<<<< HEAD
puts JSON.pretty_unparse(response.to_h)
=======
puts response.to_json
>>>>>>> abe9ebdb
# BEFORE RUNNING:
# ---------------
# 1. If not already done, enable the Google Cloud Resource Manager API
#    and check the quota for your project at
#    https://console.developers.google.com/apis/api/cloudresourcemanager
# 2. This sample uses Application Default Credentials for authentication.
#    If not already done, install the gcloud CLI from
#    https://cloud.google.com/sdk and run
#    `gcloud beta auth application-default login`.
#    For more information, see
#    https://developers.google.com/identity/protocols/application-default-credentials
# 3. Install the Ruby client library and Application Default Credentials
#    library by running `gem install google-api-client` and
#    `gem install googleauth`

require 'googleauth'
require 'google/apis/cloudresourcemanager_v1'

service = Google::Apis::CloudresourcemanagerV1::CloudResourceManagerService.new

service.authorization = \
    Google::Auth.get_application_default(['https://www.googleapis.com/auth/cloud-platform'])

# REQUIRED: The resource for which the policy detail is being requested.
# `resource` is usually specified as a path. For example, a Project
# resource is specified as `projects/{project}`.
resource = 'organizations/my-organization'  # TODO: Update placeholder value.

# TODO: Assign values to desired members of `request_body`:
request_body = Google::Apis::CloudresourcemanagerV1::TestIamPermissionsRequest.new

response = service.test_organization_iam_permissions(resource, request_body)

# TODO: Change code below to process the `response` object:
<<<<<<< HEAD
puts JSON.pretty_unparse(response.to_h)
=======
puts response.to_json
>>>>>>> abe9ebdb
# BEFORE RUNNING:
# ---------------
# 1. If not already done, enable the Google Cloud Resource Manager API
#    and check the quota for your project at
#    https://console.developers.google.com/apis/api/cloudresourcemanager
# 2. This sample uses Application Default Credentials for authentication.
#    If not already done, install the gcloud CLI from
#    https://cloud.google.com/sdk and run
#    `gcloud beta auth application-default login`.
#    For more information, see
#    https://developers.google.com/identity/protocols/application-default-credentials
# 3. Install the Ruby client library and Application Default Credentials
#    library by running `gem install google-api-client` and
#    `gem install googleauth`

require 'googleauth'
require 'google/apis/cloudresourcemanager_v1'

service = Google::Apis::CloudresourcemanagerV1::CloudResourceManagerService.new

service.authorization = \
    Google::Auth.get_application_default(['https://www.googleapis.com/auth/cloud-platform'])

# TODO: Assign values to desired members of `request_body`:
request_body = Google::Apis::CloudresourcemanagerV1::Project.new

response = service.create_project(request_body)

# TODO: Change code below to process the `response` object:
<<<<<<< HEAD
puts JSON.pretty_unparse(response.to_h)
=======
puts response.to_json
>>>>>>> abe9ebdb
# BEFORE RUNNING:
# ---------------
# 1. If not already done, enable the Google Cloud Resource Manager API
#    and check the quota for your project at
#    https://console.developers.google.com/apis/api/cloudresourcemanager
# 2. This sample uses Application Default Credentials for authentication.
#    If not already done, install the gcloud CLI from
#    https://cloud.google.com/sdk and run
#    `gcloud beta auth application-default login`.
#    For more information, see
#    https://developers.google.com/identity/protocols/application-default-credentials
# 3. Install the Ruby client library and Application Default Credentials
#    library by running `gem install google-api-client` and
#    `gem install googleauth`

require 'googleauth'
require 'google/apis/cloudresourcemanager_v1'

service = Google::Apis::CloudresourcemanagerV1::CloudResourceManagerService.new

service.authorization = \
    Google::Auth.get_application_default(['https://www.googleapis.com/auth/cloud-platform'])

# The Project ID (for example, `foo-bar-123`).
# Required.
project_id = 'my-project-id'  # TODO: Update placeholder value.

service.delete_project(project_id)
# BEFORE RUNNING:
# ---------------
# 1. If not already done, enable the Google Cloud Resource Manager API
#    and check the quota for your project at
#    https://console.developers.google.com/apis/api/cloudresourcemanager
# 2. This sample uses Application Default Credentials for authentication.
#    If not already done, install the gcloud CLI from
#    https://cloud.google.com/sdk and run
#    `gcloud beta auth application-default login`.
#    For more information, see
#    https://developers.google.com/identity/protocols/application-default-credentials
# 3. Install the Ruby client library and Application Default Credentials
#    library by running `gem install google-api-client` and
#    `gem install googleauth`

require 'googleauth'
require 'google/apis/cloudresourcemanager_v1'

service = Google::Apis::CloudresourcemanagerV1::CloudResourceManagerService.new

service.authorization = \
    Google::Auth.get_application_default(['https://www.googleapis.com/auth/cloud-platform'])

# The Project ID (for example, `my-project-123`).
# Required.
project_id = 'my-project-id'  # TODO: Update placeholder value.

response = service.get_project(project_id)

# TODO: Change code below to process the `response` object:
<<<<<<< HEAD
puts JSON.pretty_unparse(response.to_h)
=======
puts response.to_json
>>>>>>> abe9ebdb
# BEFORE RUNNING:
# ---------------
# 1. If not already done, enable the Google Cloud Resource Manager API
#    and check the quota for your project at
#    https://console.developers.google.com/apis/api/cloudresourcemanager
# 2. This sample uses Application Default Credentials for authentication.
#    If not already done, install the gcloud CLI from
#    https://cloud.google.com/sdk and run
#    `gcloud beta auth application-default login`.
#    For more information, see
#    https://developers.google.com/identity/protocols/application-default-credentials
# 3. Install the Ruby client library and Application Default Credentials
#    library by running `gem install google-api-client` and
#    `gem install googleauth`

require 'googleauth'
require 'google/apis/cloudresourcemanager_v1'

service = Google::Apis::CloudresourcemanagerV1::CloudResourceManagerService.new

service.authorization = \
    Google::Auth.get_application_default(['https://www.googleapis.com/auth/cloud-platform'])

# The Project ID (for example, `my-project-123`).
# Required.
project_id = 'my-project-id'  # TODO: Update placeholder value.

# TODO: Assign values to desired members of `request_body`:
request_body = Google::Apis::CloudresourcemanagerV1::GetAncestryRequest.new

response = service.get_project_ancestry(project_id, request_body)

# TODO: Change code below to process the `response` object:
<<<<<<< HEAD
puts JSON.pretty_unparse(response.to_h)
=======
puts response.to_json
>>>>>>> abe9ebdb
# BEFORE RUNNING:
# ---------------
# 1. If not already done, enable the Google Cloud Resource Manager API
#    and check the quota for your project at
#    https://console.developers.google.com/apis/api/cloudresourcemanager
# 2. This sample uses Application Default Credentials for authentication.
#    If not already done, install the gcloud CLI from
#    https://cloud.google.com/sdk and run
#    `gcloud beta auth application-default login`.
#    For more information, see
#    https://developers.google.com/identity/protocols/application-default-credentials
# 3. Install the Ruby client library and Application Default Credentials
#    library by running `gem install google-api-client` and
#    `gem install googleauth`

require 'googleauth'
require 'google/apis/cloudresourcemanager_v1'

service = Google::Apis::CloudresourcemanagerV1::CloudResourceManagerService.new

service.authorization = \
    Google::Auth.get_application_default(['https://www.googleapis.com/auth/cloud-platform'])

# REQUIRED: The resource for which the policy is being requested.
# `resource` is usually specified as a path. For example, a Project
# resource is specified as `projects/{project}`.
resource = 'my-resource'  # TODO: Update placeholder value.

# TODO: Assign values to desired members of `request_body`:
request_body = Google::Apis::CloudresourcemanagerV1::GetIamPolicyRequest.new

response = service.get_project_iam_policy(resource, request_body)

# TODO: Change code below to process the `response` object:
<<<<<<< HEAD
puts JSON.pretty_unparse(response.to_h)
=======
puts response.to_json
>>>>>>> abe9ebdb
# BEFORE RUNNING:
# ---------------
# 1. If not already done, enable the Google Cloud Resource Manager API
#    and check the quota for your project at
#    https://console.developers.google.com/apis/api/cloudresourcemanager
# 2. This sample uses Application Default Credentials for authentication.
#    If not already done, install the gcloud CLI from
#    https://cloud.google.com/sdk and run
#    `gcloud beta auth application-default login`.
#    For more information, see
#    https://developers.google.com/identity/protocols/application-default-credentials
# 3. Install the Ruby client library and Application Default Credentials
#    library by running `gem install google-api-client` and
#    `gem install googleauth`

require 'googleauth'
require 'google/apis/cloudresourcemanager_v1'

service = Google::Apis::CloudresourcemanagerV1::CloudResourceManagerService.new

service.authorization = \
    Google::Auth.get_application_default(['https://www.googleapis.com/auth/cloud-platform'])

projects = service.fetch_all(items: :projects) do |token|
  service.list_projects(page_token: token)
end

projects.each do |project|
  # TODO: Change code below to process each `project` resource:
<<<<<<< HEAD
  puts JSON.pretty_unparse(project.to_h)
=======
  puts project.to_json
>>>>>>> abe9ebdb
end
# BEFORE RUNNING:
# ---------------
# 1. If not already done, enable the Google Cloud Resource Manager API
#    and check the quota for your project at
#    https://console.developers.google.com/apis/api/cloudresourcemanager
# 2. This sample uses Application Default Credentials for authentication.
#    If not already done, install the gcloud CLI from
#    https://cloud.google.com/sdk and run
#    `gcloud beta auth application-default login`.
#    For more information, see
#    https://developers.google.com/identity/protocols/application-default-credentials
# 3. Install the Ruby client library and Application Default Credentials
#    library by running `gem install google-api-client` and
#    `gem install googleauth`

require 'googleauth'
require 'google/apis/cloudresourcemanager_v1'

service = Google::Apis::CloudresourcemanagerV1::CloudResourceManagerService.new

service.authorization = \
    Google::Auth.get_application_default(['https://www.googleapis.com/auth/cloud-platform'])

# REQUIRED: The resource for which the policy is being specified.
# `resource` is usually specified as a path. For example, a Project
# resource is specified as `projects/{project}`.
resource = 'my-resource'  # TODO: Update placeholder value.

# TODO: Assign values to desired members of `request_body`:
request_body = Google::Apis::CloudresourcemanagerV1::SetIamPolicyRequest.new

response = service.set_project_iam_policy(resource, request_body)

# TODO: Change code below to process the `response` object:
<<<<<<< HEAD
puts JSON.pretty_unparse(response.to_h)
=======
puts response.to_json
>>>>>>> abe9ebdb
# BEFORE RUNNING:
# ---------------
# 1. If not already done, enable the Google Cloud Resource Manager API
#    and check the quota for your project at
#    https://console.developers.google.com/apis/api/cloudresourcemanager
# 2. This sample uses Application Default Credentials for authentication.
#    If not already done, install the gcloud CLI from
#    https://cloud.google.com/sdk and run
#    `gcloud beta auth application-default login`.
#    For more information, see
#    https://developers.google.com/identity/protocols/application-default-credentials
# 3. Install the Ruby client library and Application Default Credentials
#    library by running `gem install google-api-client` and
#    `gem install googleauth`

require 'googleauth'
require 'google/apis/cloudresourcemanager_v1'

service = Google::Apis::CloudresourcemanagerV1::CloudResourceManagerService.new

service.authorization = \
    Google::Auth.get_application_default(['https://www.googleapis.com/auth/cloud-platform'])

# REQUIRED: The resource for which the policy detail is being requested.
# `resource` is usually specified as a path. For example, a Project
# resource is specified as `projects/{project}`.
resource = 'my-resource'  # TODO: Update placeholder value.

# TODO: Assign values to desired members of `request_body`:
request_body = Google::Apis::CloudresourcemanagerV1::TestIamPermissionsRequest.new

response = service.test_project_iam_permissions(resource, request_body)

# TODO: Change code below to process the `response` object:
<<<<<<< HEAD
puts JSON.pretty_unparse(response.to_h)
=======
puts response.to_json
>>>>>>> abe9ebdb
# BEFORE RUNNING:
# ---------------
# 1. If not already done, enable the Google Cloud Resource Manager API
#    and check the quota for your project at
#    https://console.developers.google.com/apis/api/cloudresourcemanager
# 2. This sample uses Application Default Credentials for authentication.
#    If not already done, install the gcloud CLI from
#    https://cloud.google.com/sdk and run
#    `gcloud beta auth application-default login`.
#    For more information, see
#    https://developers.google.com/identity/protocols/application-default-credentials
# 3. Install the Ruby client library and Application Default Credentials
#    library by running `gem install google-api-client` and
#    `gem install googleauth`

require 'googleauth'
require 'google/apis/cloudresourcemanager_v1'

service = Google::Apis::CloudresourcemanagerV1::CloudResourceManagerService.new

service.authorization = \
    Google::Auth.get_application_default(['https://www.googleapis.com/auth/cloud-platform'])

# The project ID (for example, `foo-bar-123`).
# Required.
project_id = 'my-project-id'  # TODO: Update placeholder value.

# TODO: Assign values to desired members of `request_body`:
request_body = Google::Apis::CloudresourcemanagerV1::UndeleteProjectRequest.new

service.undelete_project(project_id, request_body)
# BEFORE RUNNING:
# ---------------
# 1. If not already done, enable the Google Cloud Resource Manager API
#    and check the quota for your project at
#    https://console.developers.google.com/apis/api/cloudresourcemanager
# 2. This sample uses Application Default Credentials for authentication.
#    If not already done, install the gcloud CLI from
#    https://cloud.google.com/sdk and run
#    `gcloud beta auth application-default login`.
#    For more information, see
#    https://developers.google.com/identity/protocols/application-default-credentials
# 3. Install the Ruby client library and Application Default Credentials
#    library by running `gem install google-api-client` and
#    `gem install googleauth`

require 'googleauth'
require 'google/apis/cloudresourcemanager_v1'

service = Google::Apis::CloudresourcemanagerV1::CloudResourceManagerService.new

service.authorization = \
    Google::Auth.get_application_default(['https://www.googleapis.com/auth/cloud-platform'])

# The project ID (for example, `my-project-123`).
# Required.
project_id = 'my-project-id'  # TODO: Update placeholder value.

# TODO: Assign values to desired members of `request_body`. All existing
# members will be replaced:
request_body = Google::Apis::CloudresourcemanagerV1::Project.new

response = service.update_project(project_id, request_body)

# TODO: Change code below to process the `response` object:
<<<<<<< HEAD
puts JSON.pretty_unparse(response.to_h)
=======
puts response.to_json
>>>>>>> abe9ebdb
<|MERGE_RESOLUTION|>--- conflicted
+++ resolved
@@ -28,11 +28,7 @@
 response = service.get_operation(name)
 
 # TODO: Change code below to process the `response` object:
-<<<<<<< HEAD
-puts JSON.pretty_unparse(response.to_h)
-=======
-puts response.to_json
->>>>>>> abe9ebdb
+puts response.to_json
 # BEFORE RUNNING:
 # ---------------
 # 1. If not already done, enable the Google Cloud Resource Manager API
@@ -62,11 +58,7 @@
 response = service.get_organization(name)
 
 # TODO: Change code below to process the `response` object:
-<<<<<<< HEAD
-puts JSON.pretty_unparse(response.to_h)
-=======
-puts response.to_json
->>>>>>> abe9ebdb
+puts response.to_json
 # BEFORE RUNNING:
 # ---------------
 # 1. If not already done, enable the Google Cloud Resource Manager API
@@ -101,11 +93,7 @@
 response = service.get_organization_iam_policy(resource, request_body)
 
 # TODO: Change code below to process the `response` object:
-<<<<<<< HEAD
-puts JSON.pretty_unparse(response.to_h)
-=======
-puts response.to_json
->>>>>>> abe9ebdb
+puts response.to_json
 # BEFORE RUNNING:
 # ---------------
 # 1. If not already done, enable the Google Cloud Resource Manager API
@@ -139,11 +127,7 @@
 
 organizations.each do |organization|
   # TODO: Change code below to process each `organization` resource:
-<<<<<<< HEAD
-  puts JSON.pretty_unparse(organization.to_h)
-=======
   puts organization.to_json
->>>>>>> abe9ebdb
 end
 # BEFORE RUNNING:
 # ---------------
@@ -179,11 +163,7 @@
 response = service.set_organization_iam_policy(resource, request_body)
 
 # TODO: Change code below to process the `response` object:
-<<<<<<< HEAD
-puts JSON.pretty_unparse(response.to_h)
-=======
-puts response.to_json
->>>>>>> abe9ebdb
+puts response.to_json
 # BEFORE RUNNING:
 # ---------------
 # 1. If not already done, enable the Google Cloud Resource Manager API
@@ -218,11 +198,7 @@
 response = service.test_organization_iam_permissions(resource, request_body)
 
 # TODO: Change code below to process the `response` object:
-<<<<<<< HEAD
-puts JSON.pretty_unparse(response.to_h)
-=======
-puts response.to_json
->>>>>>> abe9ebdb
+puts response.to_json
 # BEFORE RUNNING:
 # ---------------
 # 1. If not already done, enable the Google Cloud Resource Manager API
@@ -252,11 +228,7 @@
 response = service.create_project(request_body)
 
 # TODO: Change code below to process the `response` object:
-<<<<<<< HEAD
-puts JSON.pretty_unparse(response.to_h)
-=======
-puts response.to_json
->>>>>>> abe9ebdb
+puts response.to_json
 # BEFORE RUNNING:
 # ---------------
 # 1. If not already done, enable the Google Cloud Resource Manager API
@@ -315,11 +287,7 @@
 response = service.get_project(project_id)
 
 # TODO: Change code below to process the `response` object:
-<<<<<<< HEAD
-puts JSON.pretty_unparse(response.to_h)
-=======
-puts response.to_json
->>>>>>> abe9ebdb
+puts response.to_json
 # BEFORE RUNNING:
 # ---------------
 # 1. If not already done, enable the Google Cloud Resource Manager API
@@ -353,11 +321,7 @@
 response = service.get_project_ancestry(project_id, request_body)
 
 # TODO: Change code below to process the `response` object:
-<<<<<<< HEAD
-puts JSON.pretty_unparse(response.to_h)
-=======
-puts response.to_json
->>>>>>> abe9ebdb
+puts response.to_json
 # BEFORE RUNNING:
 # ---------------
 # 1. If not already done, enable the Google Cloud Resource Manager API
@@ -392,11 +356,7 @@
 response = service.get_project_iam_policy(resource, request_body)
 
 # TODO: Change code below to process the `response` object:
-<<<<<<< HEAD
-puts JSON.pretty_unparse(response.to_h)
-=======
-puts response.to_json
->>>>>>> abe9ebdb
+puts response.to_json
 # BEFORE RUNNING:
 # ---------------
 # 1. If not already done, enable the Google Cloud Resource Manager API
@@ -426,11 +386,7 @@
 
 projects.each do |project|
   # TODO: Change code below to process each `project` resource:
-<<<<<<< HEAD
-  puts JSON.pretty_unparse(project.to_h)
-=======
   puts project.to_json
->>>>>>> abe9ebdb
 end
 # BEFORE RUNNING:
 # ---------------
@@ -466,11 +422,7 @@
 response = service.set_project_iam_policy(resource, request_body)
 
 # TODO: Change code below to process the `response` object:
-<<<<<<< HEAD
-puts JSON.pretty_unparse(response.to_h)
-=======
-puts response.to_json
->>>>>>> abe9ebdb
+puts response.to_json
 # BEFORE RUNNING:
 # ---------------
 # 1. If not already done, enable the Google Cloud Resource Manager API
@@ -505,11 +457,7 @@
 response = service.test_project_iam_permissions(resource, request_body)
 
 # TODO: Change code below to process the `response` object:
-<<<<<<< HEAD
-puts JSON.pretty_unparse(response.to_h)
-=======
-puts response.to_json
->>>>>>> abe9ebdb
+puts response.to_json
 # BEFORE RUNNING:
 # ---------------
 # 1. If not already done, enable the Google Cloud Resource Manager API
@@ -575,8 +523,4 @@
 response = service.update_project(project_id, request_body)
 
 # TODO: Change code below to process the `response` object:
-<<<<<<< HEAD
-puts JSON.pretty_unparse(response.to_h)
-=======
-puts response.to_json
->>>>>>> abe9ebdb
+puts response.to_json