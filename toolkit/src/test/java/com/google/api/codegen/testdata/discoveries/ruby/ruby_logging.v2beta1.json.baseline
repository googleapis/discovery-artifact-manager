
# BEFORE RUNNING:
# ---------------
# 1. If not already done, enable the Stackdriver Logging API
#    and check the quota for your project at
#    https://console.developers.google.com/apis/api/logging
# 2. This sample uses Application Default Credentials for authentication.
#    If not already done, install the gcloud CLI from
#    https://cloud.google.com/sdk and run
#    `gcloud beta auth application-default login`.
#    For more information, see
#    https://developers.google.com/identity/protocols/application-default-credentials
# 3. Install the Ruby client library and Application Default Credentials
#    library by running `gem install google-api-client` and
#    `gem install googleauth`

require 'googleauth'
require 'google/apis/logging_v2beta1'

service = Google::Apis::LoggingV2beta1::LoggingService.new

service.authorization = \
    Google::Auth.get_application_default(['https://www.googleapis.com/auth/cloud-platform'])

# Required. The resource name of the log to delete:
# "projects/[PROJECT_ID]/logs/[LOG_ID]"
# "organizations/[ORGANIZATION_ID]/logs/[LOG_ID]"
# [LOG_ID] must be URL-encoded. For example, "projects/my-project-id/logs/syslog",
# "organizations/1234567890/logs/cloudresourcemanager.googleapis.com%2Factivity". For more
# information about log names, see LogEntry.
log_name = 'billingAccounts/my-billing-account/logs/my-log'  # TODO: Update placeholder value.

service.delete_billing_account_log(log_name)
# BEFORE RUNNING:
# ---------------
# 1. If not already done, enable the Stackdriver Logging API
#    and check the quota for your project at
#    https://console.developers.google.com/apis/api/logging
# 2. This sample uses Application Default Credentials for authentication.
#    If not already done, install the gcloud CLI from
#    https://cloud.google.com/sdk and run
#    `gcloud beta auth application-default login`.
#    For more information, see
#    https://developers.google.com/identity/protocols/application-default-credentials
# 3. Install the Ruby client library and Application Default Credentials
#    library by running `gem install google-api-client` and
#    `gem install googleauth`

require 'googleauth'
require 'google/apis/logging_v2beta1'

service = Google::Apis::LoggingV2beta1::LoggingService.new

service.authorization = \
    Google::Auth.get_application_default(['https://www.googleapis.com/auth/cloud-platform'])

# Required. The resource name that owns the logs:
# "projects/[PROJECT_ID]"
# "organizations/[ORGANIZATION_ID]"
parent = 'billingAccounts/my-billing-account'  # TODO: Update placeholder value.

log_names = service.fetch_all(items: :log_names) do |token|
  service.list_billing_account_logs(parent, page_token: token)
end

log_names.each do |item|
  # TODO: Change code below to process each `item` resource:
<<<<<<< HEAD
  puts JSON.pretty_unparse(item.to_h)
=======
  puts item.to_json
>>>>>>> abe9ebdb
end
# BEFORE RUNNING:
# ---------------
# 1. If not already done, enable the Stackdriver Logging API
#    and check the quota for your project at
#    https://console.developers.google.com/apis/api/logging
# 2. This sample uses Application Default Credentials for authentication.
#    If not already done, install the gcloud CLI from
#    https://cloud.google.com/sdk and run
#    `gcloud beta auth application-default login`.
#    For more information, see
#    https://developers.google.com/identity/protocols/application-default-credentials
# 3. Install the Ruby client library and Application Default Credentials
#    library by running `gem install google-api-client` and
#    `gem install googleauth`

require 'googleauth'
require 'google/apis/logging_v2beta1'

service = Google::Apis::LoggingV2beta1::LoggingService.new

service.authorization = \
    Google::Auth.get_application_default(['https://www.googleapis.com/auth/cloud-platform'])

# TODO: Assign values to desired members of `request_body`:
request_body = Google::Apis::LoggingV2beta1::ListLogEntriesRequest.new

entries = service.fetch_all(items: :entries) do |token|
  request_body.page_token = token
  service.list_entry_log_entries(request_body)
end

entries.each do |log_entry|
  # TODO: Change code below to process each `log_entry` resource:
<<<<<<< HEAD
  puts JSON.pretty_unparse(log_entry.to_h)
=======
  puts log_entry.to_json
>>>>>>> abe9ebdb
end
# BEFORE RUNNING:
# ---------------
# 1. If not already done, enable the Stackdriver Logging API
#    and check the quota for your project at
#    https://console.developers.google.com/apis/api/logging
# 2. This sample uses Application Default Credentials for authentication.
#    If not already done, install the gcloud CLI from
#    https://cloud.google.com/sdk and run
#    `gcloud beta auth application-default login`.
#    For more information, see
#    https://developers.google.com/identity/protocols/application-default-credentials
# 3. Install the Ruby client library and Application Default Credentials
#    library by running `gem install google-api-client` and
#    `gem install googleauth`

require 'googleauth'
require 'google/apis/logging_v2beta1'

service = Google::Apis::LoggingV2beta1::LoggingService.new

service.authorization = \
    Google::Auth.get_application_default(['https://www.googleapis.com/auth/cloud-platform'])

# TODO: Assign values to desired members of `request_body`:
request_body = Google::Apis::LoggingV2beta1::WriteLogEntriesRequest.new

response = service.write_entry_log_entries(request_body)

# TODO: Change code below to process the `response` object:
<<<<<<< HEAD
puts JSON.pretty_unparse(response.to_h)
=======
puts response.to_json
>>>>>>> abe9ebdb
# BEFORE RUNNING:
# ---------------
# 1. If not already done, enable the Stackdriver Logging API
#    and check the quota for your project at
#    https://console.developers.google.com/apis/api/logging
# 2. This sample uses Application Default Credentials for authentication.
#    If not already done, install the gcloud CLI from
#    https://cloud.google.com/sdk and run
#    `gcloud beta auth application-default login`.
#    For more information, see
#    https://developers.google.com/identity/protocols/application-default-credentials
# 3. Install the Ruby client library and Application Default Credentials
#    library by running `gem install google-api-client` and
#    `gem install googleauth`

require 'googleauth'
require 'google/apis/logging_v2beta1'

service = Google::Apis::LoggingV2beta1::LoggingService.new

service.authorization = \
    Google::Auth.get_application_default(['https://www.googleapis.com/auth/cloud-platform'])

resource_descriptors = service.fetch_all(items: :resource_descriptors) do |token|
  service.list_monitored_resource_descriptors(page_token: token)
end

resource_descriptors.each do |monitored_resource_descriptor|
  # TODO: Change code below to process each `monitored_resource_descriptor` resource:
<<<<<<< HEAD
  puts JSON.pretty_unparse(monitored_resource_descriptor.to_h)
=======
  puts monitored_resource_descriptor.to_json
>>>>>>> abe9ebdb
end
# BEFORE RUNNING:
# ---------------
# 1. If not already done, enable the Stackdriver Logging API
#    and check the quota for your project at
#    https://console.developers.google.com/apis/api/logging
# 2. This sample uses Application Default Credentials for authentication.
#    If not already done, install the gcloud CLI from
#    https://cloud.google.com/sdk and run
#    `gcloud beta auth application-default login`.
#    For more information, see
#    https://developers.google.com/identity/protocols/application-default-credentials
# 3. Install the Ruby client library and Application Default Credentials
#    library by running `gem install google-api-client` and
#    `gem install googleauth`

require 'googleauth'
require 'google/apis/logging_v2beta1'

service = Google::Apis::LoggingV2beta1::LoggingService.new

service.authorization = \
    Google::Auth.get_application_default(['https://www.googleapis.com/auth/cloud-platform'])

# Required. The resource name of the log to delete:
# "projects/[PROJECT_ID]/logs/[LOG_ID]"
# "organizations/[ORGANIZATION_ID]/logs/[LOG_ID]"
# [LOG_ID] must be URL-encoded. For example, "projects/my-project-id/logs/syslog",
# "organizations/1234567890/logs/cloudresourcemanager.googleapis.com%2Factivity". For more
# information about log names, see LogEntry.
log_name = 'organizations/my-organization/logs/my-log'  # TODO: Update placeholder value.

service.delete_organization_log(log_name)
# BEFORE RUNNING:
# ---------------
# 1. If not already done, enable the Stackdriver Logging API
#    and check the quota for your project at
#    https://console.developers.google.com/apis/api/logging
# 2. This sample uses Application Default Credentials for authentication.
#    If not already done, install the gcloud CLI from
#    https://cloud.google.com/sdk and run
#    `gcloud beta auth application-default login`.
#    For more information, see
#    https://developers.google.com/identity/protocols/application-default-credentials
# 3. Install the Ruby client library and Application Default Credentials
#    library by running `gem install google-api-client` and
#    `gem install googleauth`

require 'googleauth'
require 'google/apis/logging_v2beta1'

service = Google::Apis::LoggingV2beta1::LoggingService.new

service.authorization = \
    Google::Auth.get_application_default(['https://www.googleapis.com/auth/cloud-platform'])

# Required. The resource name that owns the logs:
# "projects/[PROJECT_ID]"
# "organizations/[ORGANIZATION_ID]"
parent = 'organizations/my-organization'  # TODO: Update placeholder value.

log_names = service.fetch_all(items: :log_names) do |token|
  service.list_organization_logs(parent, page_token: token)
end

log_names.each do |item|
  # TODO: Change code below to process each `item` resource:
<<<<<<< HEAD
  puts JSON.pretty_unparse(item.to_h)
=======
  puts item.to_json
>>>>>>> abe9ebdb
end
# BEFORE RUNNING:
# ---------------
# 1. If not already done, enable the Stackdriver Logging API
#    and check the quota for your project at
#    https://console.developers.google.com/apis/api/logging
# 2. This sample uses Application Default Credentials for authentication.
#    If not already done, install the gcloud CLI from
#    https://cloud.google.com/sdk and run
#    `gcloud beta auth application-default login`.
#    For more information, see
#    https://developers.google.com/identity/protocols/application-default-credentials
# 3. Install the Ruby client library and Application Default Credentials
#    library by running `gem install google-api-client` and
#    `gem install googleauth`

require 'googleauth'
require 'google/apis/logging_v2beta1'

service = Google::Apis::LoggingV2beta1::LoggingService.new

service.authorization = \
    Google::Auth.get_application_default(['https://www.googleapis.com/auth/cloud-platform'])

# Required. The resource name of the log to delete:
# "projects/[PROJECT_ID]/logs/[LOG_ID]"
# "organizations/[ORGANIZATION_ID]/logs/[LOG_ID]"
# [LOG_ID] must be URL-encoded. For example, "projects/my-project-id/logs/syslog",
# "organizations/1234567890/logs/cloudresourcemanager.googleapis.com%2Factivity". For more
# information about log names, see LogEntry.
log_name = 'projects/my-project/logs/my-log'  # TODO: Update placeholder value.

service.delete_log(log_name)
# BEFORE RUNNING:
# ---------------
# 1. If not already done, enable the Stackdriver Logging API
#    and check the quota for your project at
#    https://console.developers.google.com/apis/api/logging
# 2. This sample uses Application Default Credentials for authentication.
#    If not already done, install the gcloud CLI from
#    https://cloud.google.com/sdk and run
#    `gcloud beta auth application-default login`.
#    For more information, see
#    https://developers.google.com/identity/protocols/application-default-credentials
# 3. Install the Ruby client library and Application Default Credentials
#    library by running `gem install google-api-client` and
#    `gem install googleauth`

require 'googleauth'
require 'google/apis/logging_v2beta1'

service = Google::Apis::LoggingV2beta1::LoggingService.new

service.authorization = \
    Google::Auth.get_application_default(['https://www.googleapis.com/auth/cloud-platform'])

# Required. The resource name that owns the logs:
# "projects/[PROJECT_ID]"
# "organizations/[ORGANIZATION_ID]"
parent = 'projects/my-project'  # TODO: Update placeholder value.

log_names = service.fetch_all(items: :log_names) do |token|
  service.list_logs(parent, page_token: token)
end

log_names.each do |item|
  # TODO: Change code below to process each `item` resource:
<<<<<<< HEAD
  puts JSON.pretty_unparse(item.to_h)
=======
  puts item.to_json
>>>>>>> abe9ebdb
end
# BEFORE RUNNING:
# ---------------
# 1. If not already done, enable the Stackdriver Logging API
#    and check the quota for your project at
#    https://console.developers.google.com/apis/api/logging
# 2. This sample uses Application Default Credentials for authentication.
#    If not already done, install the gcloud CLI from
#    https://cloud.google.com/sdk and run
#    `gcloud beta auth application-default login`.
#    For more information, see
#    https://developers.google.com/identity/protocols/application-default-credentials
# 3. Install the Ruby client library and Application Default Credentials
#    library by running `gem install google-api-client` and
#    `gem install googleauth`

require 'googleauth'
require 'google/apis/logging_v2beta1'

service = Google::Apis::LoggingV2beta1::LoggingService.new

service.authorization = \
    Google::Auth.get_application_default(['https://www.googleapis.com/auth/cloud-platform'])

# The resource name of the project in which to create the metric:
# "projects/[PROJECT_ID]"
# The new metric must be provided in the request.
parent = 'projects/my-project'  # TODO: Update placeholder value.

# TODO: Assign values to desired members of `request_body`:
request_body = Google::Apis::LoggingV2beta1::LogMetric.new

response = service.create_project_metric(parent, request_body)

# TODO: Change code below to process the `response` object:
<<<<<<< HEAD
puts JSON.pretty_unparse(response.to_h)
=======
puts response.to_json
>>>>>>> abe9ebdb
# BEFORE RUNNING:
# ---------------
# 1. If not already done, enable the Stackdriver Logging API
#    and check the quota for your project at
#    https://console.developers.google.com/apis/api/logging
# 2. This sample uses Application Default Credentials for authentication.
#    If not already done, install the gcloud CLI from
#    https://cloud.google.com/sdk and run
#    `gcloud beta auth application-default login`.
#    For more information, see
#    https://developers.google.com/identity/protocols/application-default-credentials
# 3. Install the Ruby client library and Application Default Credentials
#    library by running `gem install google-api-client` and
#    `gem install googleauth`

require 'googleauth'
require 'google/apis/logging_v2beta1'

service = Google::Apis::LoggingV2beta1::LoggingService.new

service.authorization = \
    Google::Auth.get_application_default(['https://www.googleapis.com/auth/cloud-platform'])

# The resource name of the metric to delete:
# "projects/[PROJECT_ID]/metrics/[METRIC_ID]"
metric_name = 'projects/my-project/metrics/my-metric'  # TODO: Update placeholder value.

service.delete_project_metric(metric_name)
# BEFORE RUNNING:
# ---------------
# 1. If not already done, enable the Stackdriver Logging API
#    and check the quota for your project at
#    https://console.developers.google.com/apis/api/logging
# 2. This sample uses Application Default Credentials for authentication.
#    If not already done, install the gcloud CLI from
#    https://cloud.google.com/sdk and run
#    `gcloud beta auth application-default login`.
#    For more information, see
#    https://developers.google.com/identity/protocols/application-default-credentials
# 3. Install the Ruby client library and Application Default Credentials
#    library by running `gem install google-api-client` and
#    `gem install googleauth`

require 'googleauth'
require 'google/apis/logging_v2beta1'

service = Google::Apis::LoggingV2beta1::LoggingService.new

service.authorization = \
    Google::Auth.get_application_default(['https://www.googleapis.com/auth/cloud-platform'])

# The resource name of the desired metric:
# "projects/[PROJECT_ID]/metrics/[METRIC_ID]"
metric_name = 'projects/my-project/metrics/my-metric'  # TODO: Update placeholder value.

response = service.get_project_metric(metric_name)

# TODO: Change code below to process the `response` object:
<<<<<<< HEAD
puts JSON.pretty_unparse(response.to_h)
=======
puts response.to_json
>>>>>>> abe9ebdb
# BEFORE RUNNING:
# ---------------
# 1. If not already done, enable the Stackdriver Logging API
#    and check the quota for your project at
#    https://console.developers.google.com/apis/api/logging
# 2. This sample uses Application Default Credentials for authentication.
#    If not already done, install the gcloud CLI from
#    https://cloud.google.com/sdk and run
#    `gcloud beta auth application-default login`.
#    For more information, see
#    https://developers.google.com/identity/protocols/application-default-credentials
# 3. Install the Ruby client library and Application Default Credentials
#    library by running `gem install google-api-client` and
#    `gem install googleauth`

require 'googleauth'
require 'google/apis/logging_v2beta1'

service = Google::Apis::LoggingV2beta1::LoggingService.new

service.authorization = \
    Google::Auth.get_application_default(['https://www.googleapis.com/auth/cloud-platform'])

# Required. The name of the project containing the metrics:
# "projects/[PROJECT_ID]"
parent = 'projects/my-project'  # TODO: Update placeholder value.

metrics = service.fetch_all(items: :metrics) do |token|
  service.list_project_metrics(parent, page_token: token)
end

metrics.each do |log_metric|
  # TODO: Change code below to process each `log_metric` resource:
<<<<<<< HEAD
  puts JSON.pretty_unparse(log_metric.to_h)
=======
  puts log_metric.to_json
>>>>>>> abe9ebdb
end
# BEFORE RUNNING:
# ---------------
# 1. If not already done, enable the Stackdriver Logging API
#    and check the quota for your project at
#    https://console.developers.google.com/apis/api/logging
# 2. This sample uses Application Default Credentials for authentication.
#    If not already done, install the gcloud CLI from
#    https://cloud.google.com/sdk and run
#    `gcloud beta auth application-default login`.
#    For more information, see
#    https://developers.google.com/identity/protocols/application-default-credentials
# 3. Install the Ruby client library and Application Default Credentials
#    library by running `gem install google-api-client` and
#    `gem install googleauth`

require 'googleauth'
require 'google/apis/logging_v2beta1'

service = Google::Apis::LoggingV2beta1::LoggingService.new

service.authorization = \
    Google::Auth.get_application_default(['https://www.googleapis.com/auth/cloud-platform'])

# The resource name of the metric to update:
# "projects/[PROJECT_ID]/metrics/[METRIC_ID]"
# The updated metric must be provided in the request and it's name field must be the same as
# [METRIC_ID] If the metric does not exist in [PROJECT_ID], then a new metric is created.
metric_name = 'projects/my-project/metrics/my-metric'  # TODO: Update placeholder value.

# TODO: Assign values to desired members of `request_body`. All existing
# members will be replaced:
request_body = Google::Apis::LoggingV2beta1::LogMetric.new

response = service.update_project_metric(metric_name, request_body)

# TODO: Change code below to process the `response` object:
<<<<<<< HEAD
puts JSON.pretty_unparse(response.to_h)
=======
puts response.to_json
>>>>>>> abe9ebdb
# BEFORE RUNNING:
# ---------------
# 1. If not already done, enable the Stackdriver Logging API
#    and check the quota for your project at
#    https://console.developers.google.com/apis/api/logging
# 2. This sample uses Application Default Credentials for authentication.
#    If not already done, install the gcloud CLI from
#    https://cloud.google.com/sdk and run
#    `gcloud beta auth application-default login`.
#    For more information, see
#    https://developers.google.com/identity/protocols/application-default-credentials
# 3. Install the Ruby client library and Application Default Credentials
#    library by running `gem install google-api-client` and
#    `gem install googleauth`

require 'googleauth'
require 'google/apis/logging_v2beta1'

service = Google::Apis::LoggingV2beta1::LoggingService.new

service.authorization = \
    Google::Auth.get_application_default(['https://www.googleapis.com/auth/cloud-platform'])

# Required. The resource in which to create the sink:
# "projects/[PROJECT_ID]"
# "organizations/[ORGANIZATION_ID]"
# Examples: "projects/my-logging-project", "organizations/123456789".
parent = 'projects/my-project'  # TODO: Update placeholder value.

# TODO: Assign values to desired members of `request_body`:
request_body = Google::Apis::LoggingV2beta1::LogSink.new

response = service.create_project_sink(parent, request_body)

# TODO: Change code below to process the `response` object:
<<<<<<< HEAD
puts JSON.pretty_unparse(response.to_h)
=======
puts response.to_json
>>>>>>> abe9ebdb
# BEFORE RUNNING:
# ---------------
# 1. If not already done, enable the Stackdriver Logging API
#    and check the quota for your project at
#    https://console.developers.google.com/apis/api/logging
# 2. This sample uses Application Default Credentials for authentication.
#    If not already done, install the gcloud CLI from
#    https://cloud.google.com/sdk and run
#    `gcloud beta auth application-default login`.
#    For more information, see
#    https://developers.google.com/identity/protocols/application-default-credentials
# 3. Install the Ruby client library and Application Default Credentials
#    library by running `gem install google-api-client` and
#    `gem install googleauth`

require 'googleauth'
require 'google/apis/logging_v2beta1'

service = Google::Apis::LoggingV2beta1::LoggingService.new

service.authorization = \
    Google::Auth.get_application_default(['https://www.googleapis.com/auth/cloud-platform'])

# Required. The full resource name of the sink to delete, including the parent resource and the sink
# identifier:
# "projects/[PROJECT_ID]/sinks/[SINK_ID]"
# "organizations/[ORGANIZATION_ID]/sinks/[SINK_ID]"
# It is an error if the sink does not exist. Example: "projects/my-project-id/sinks/my-sink-id". It
# is an error if the sink does not exist.
sink_name = 'projects/my-project/sinks/my-sink'  # TODO: Update placeholder value.

service.delete_project_sink(sink_name)
# BEFORE RUNNING:
# ---------------
# 1. If not already done, enable the Stackdriver Logging API
#    and check the quota for your project at
#    https://console.developers.google.com/apis/api/logging
# 2. This sample uses Application Default Credentials for authentication.
#    If not already done, install the gcloud CLI from
#    https://cloud.google.com/sdk and run
#    `gcloud beta auth application-default login`.
#    For more information, see
#    https://developers.google.com/identity/protocols/application-default-credentials
# 3. Install the Ruby client library and Application Default Credentials
#    library by running `gem install google-api-client` and
#    `gem install googleauth`

require 'googleauth'
require 'google/apis/logging_v2beta1'

service = Google::Apis::LoggingV2beta1::LoggingService.new

service.authorization = \
    Google::Auth.get_application_default(['https://www.googleapis.com/auth/cloud-platform'])

# Required. The parent resource name of the sink:
# "projects/[PROJECT_ID]/sinks/[SINK_ID]"
# "organizations/[ORGANIZATION_ID]/sinks/[SINK_ID]"
# Example: "projects/my-project-id/sinks/my-sink-id".
sink_name = 'projects/my-project/sinks/my-sink'  # TODO: Update placeholder value.

response = service.get_project_sink(sink_name)

# TODO: Change code below to process the `response` object:
<<<<<<< HEAD
puts JSON.pretty_unparse(response.to_h)
=======
puts response.to_json
>>>>>>> abe9ebdb
# BEFORE RUNNING:
# ---------------
# 1. If not already done, enable the Stackdriver Logging API
#    and check the quota for your project at
#    https://console.developers.google.com/apis/api/logging
# 2. This sample uses Application Default Credentials for authentication.
#    If not already done, install the gcloud CLI from
#    https://cloud.google.com/sdk and run
#    `gcloud beta auth application-default login`.
#    For more information, see
#    https://developers.google.com/identity/protocols/application-default-credentials
# 3. Install the Ruby client library and Application Default Credentials
#    library by running `gem install google-api-client` and
#    `gem install googleauth`

require 'googleauth'
require 'google/apis/logging_v2beta1'

service = Google::Apis::LoggingV2beta1::LoggingService.new

service.authorization = \
    Google::Auth.get_application_default(['https://www.googleapis.com/auth/cloud-platform'])

# Required. The parent resource whose sinks are to be listed. Examples:
# "projects/my-logging-project", "organizations/123456789".
parent = 'projects/my-project'  # TODO: Update placeholder value.

sinks = service.fetch_all(items: :sinks) do |token|
  service.list_project_sinks(parent, page_token: token)
end

sinks.each do |log_sink|
  # TODO: Change code below to process each `log_sink` resource:
<<<<<<< HEAD
  puts JSON.pretty_unparse(log_sink.to_h)
=======
  puts log_sink.to_json
>>>>>>> abe9ebdb
end
# BEFORE RUNNING:
# ---------------
# 1. If not already done, enable the Stackdriver Logging API
#    and check the quota for your project at
#    https://console.developers.google.com/apis/api/logging
# 2. This sample uses Application Default Credentials for authentication.
#    If not already done, install the gcloud CLI from
#    https://cloud.google.com/sdk and run
#    `gcloud beta auth application-default login`.
#    For more information, see
#    https://developers.google.com/identity/protocols/application-default-credentials
# 3. Install the Ruby client library and Application Default Credentials
#    library by running `gem install google-api-client` and
#    `gem install googleauth`

require 'googleauth'
require 'google/apis/logging_v2beta1'

service = Google::Apis::LoggingV2beta1::LoggingService.new

service.authorization = \
    Google::Auth.get_application_default(['https://www.googleapis.com/auth/cloud-platform'])

# Required. The full resource name of the sink to update, including the parent resource and the sink
# identifier:
# "projects/[PROJECT_ID]/sinks/[SINK_ID]"
# "organizations/[ORGANIZATION_ID]/sinks/[SINK_ID]"
# Example: "projects/my-project-id/sinks/my-sink-id".
sink_name = 'projects/my-project/sinks/my-sink'  # TODO: Update placeholder value.

# TODO: Assign values to desired members of `request_body`. All existing
# members will be replaced:
request_body = Google::Apis::LoggingV2beta1::LogSink.new

response = service.update_project_sink(sink_name, request_body)

# TODO: Change code below to process the `response` object:
<<<<<<< HEAD
puts JSON.pretty_unparse(response.to_h)
=======
puts response.to_json
>>>>>>> abe9ebdb
<|MERGE_RESOLUTION|>--- conflicted
+++ resolved
@@ -65,11 +65,7 @@
 
 log_names.each do |item|
   # TODO: Change code below to process each `item` resource:
-<<<<<<< HEAD
-  puts JSON.pretty_unparse(item.to_h)
-=======
   puts item.to_json
->>>>>>> abe9ebdb
 end
 # BEFORE RUNNING:
 # ---------------
@@ -104,11 +100,7 @@
 
 entries.each do |log_entry|
   # TODO: Change code below to process each `log_entry` resource:
-<<<<<<< HEAD
-  puts JSON.pretty_unparse(log_entry.to_h)
-=======
   puts log_entry.to_json
->>>>>>> abe9ebdb
 end
 # BEFORE RUNNING:
 # ---------------
@@ -139,11 +131,7 @@
 response = service.write_entry_log_entries(request_body)
 
 # TODO: Change code below to process the `response` object:
-<<<<<<< HEAD
-puts JSON.pretty_unparse(response.to_h)
-=======
 puts response.to_json
->>>>>>> abe9ebdb
 # BEFORE RUNNING:
 # ---------------
 # 1. If not already done, enable the Stackdriver Logging API
@@ -173,11 +161,7 @@
 
 resource_descriptors.each do |monitored_resource_descriptor|
   # TODO: Change code below to process each `monitored_resource_descriptor` resource:
-<<<<<<< HEAD
-  puts JSON.pretty_unparse(monitored_resource_descriptor.to_h)
-=======
   puts monitored_resource_descriptor.to_json
->>>>>>> abe9ebdb
 end
 # BEFORE RUNNING:
 # ---------------
@@ -245,11 +229,7 @@
 
 log_names.each do |item|
   # TODO: Change code below to process each `item` resource:
-<<<<<<< HEAD
-  puts JSON.pretty_unparse(item.to_h)
-=======
   puts item.to_json
->>>>>>> abe9ebdb
 end
 # BEFORE RUNNING:
 # ---------------
@@ -317,11 +297,7 @@
 
 log_names.each do |item|
   # TODO: Change code below to process each `item` resource:
-<<<<<<< HEAD
-  puts JSON.pretty_unparse(item.to_h)
-=======
   puts item.to_json
->>>>>>> abe9ebdb
 end
 # BEFORE RUNNING:
 # ---------------
@@ -357,11 +333,7 @@
 response = service.create_project_metric(parent, request_body)
 
 # TODO: Change code below to process the `response` object:
-<<<<<<< HEAD
-puts JSON.pretty_unparse(response.to_h)
-=======
 puts response.to_json
->>>>>>> abe9ebdb
 # BEFORE RUNNING:
 # ---------------
 # 1. If not already done, enable the Stackdriver Logging API
@@ -420,11 +392,7 @@
 response = service.get_project_metric(metric_name)
 
 # TODO: Change code below to process the `response` object:
-<<<<<<< HEAD
-puts JSON.pretty_unparse(response.to_h)
-=======
 puts response.to_json
->>>>>>> abe9ebdb
 # BEFORE RUNNING:
 # ---------------
 # 1. If not already done, enable the Stackdriver Logging API
@@ -458,11 +426,7 @@
 
 metrics.each do |log_metric|
   # TODO: Change code below to process each `log_metric` resource:
-<<<<<<< HEAD
-  puts JSON.pretty_unparse(log_metric.to_h)
-=======
   puts log_metric.to_json
->>>>>>> abe9ebdb
 end
 # BEFORE RUNNING:
 # ---------------
@@ -500,11 +464,7 @@
 response = service.update_project_metric(metric_name, request_body)
 
 # TODO: Change code below to process the `response` object:
-<<<<<<< HEAD
-puts JSON.pretty_unparse(response.to_h)
-=======
 puts response.to_json
->>>>>>> abe9ebdb
 # BEFORE RUNNING:
 # ---------------
 # 1. If not already done, enable the Stackdriver Logging API
@@ -540,11 +500,7 @@
 response = service.create_project_sink(parent, request_body)
 
 # TODO: Change code below to process the `response` object:
-<<<<<<< HEAD
-puts JSON.pretty_unparse(response.to_h)
-=======
 puts response.to_json
->>>>>>> abe9ebdb
 # BEFORE RUNNING:
 # ---------------
 # 1. If not already done, enable the Stackdriver Logging API
@@ -609,11 +565,7 @@
 response = service.get_project_sink(sink_name)
 
 # TODO: Change code below to process the `response` object:
-<<<<<<< HEAD
-puts JSON.pretty_unparse(response.to_h)
-=======
 puts response.to_json
->>>>>>> abe9ebdb
 # BEFORE RUNNING:
 # ---------------
 # 1. If not already done, enable the Stackdriver Logging API
@@ -647,11 +599,7 @@
 
 sinks.each do |log_sink|
   # TODO: Change code below to process each `log_sink` resource:
-<<<<<<< HEAD
-  puts JSON.pretty_unparse(log_sink.to_h)
-=======
   puts log_sink.to_json
->>>>>>> abe9ebdb
 end
 # BEFORE RUNNING:
 # ---------------
@@ -690,8 +638,4 @@
 response = service.update_project_sink(sink_name, request_body)
 
 # TODO: Change code below to process the `response` object:
-<<<<<<< HEAD
-puts JSON.pretty_unparse(response.to_h)
-=======
-puts response.to_json
->>>>>>> abe9ebdb
+puts response.to_json