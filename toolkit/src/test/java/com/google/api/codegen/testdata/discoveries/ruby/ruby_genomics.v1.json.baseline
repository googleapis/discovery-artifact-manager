
# BEFORE RUNNING:
# ---------------
# 1. If not already done, enable the Genomics API
#    and check the quota for your project at
#    https://console.developers.google.com/apis/api/genomics
# 2. This sample uses Application Default Credentials for authentication.
#    If not already done, install the gcloud CLI from
#    https://cloud.google.com/sdk and run
#    `gcloud beta auth application-default login`.
#    For more information, see
#    https://developers.google.com/identity/protocols/application-default-credentials
# 3. Install the Ruby client library and Application Default Credentials
#    library by running `gem install google-api-client` and
#    `gem install googleauth`

require 'googleauth'
require 'google/apis/genomics_v1'

service = Google::Apis::GenomicsV1::GenomicsService.new

service.authorization = \
    Google::Auth.get_application_default(['https://www.googleapis.com/auth/cloud-platform'])

# TODO: Assign values to desired members of `request_body`:
request_body = Google::Apis::GenomicsV1::BatchCreateAnnotationsRequest.new

response = service.batch_create_annotations(request_body)

# TODO: Change code below to process the `response` object:
<<<<<<< HEAD
puts JSON.pretty_unparse(response.to_h)
=======
puts response.to_json
>>>>>>> abe9ebdb
# BEFORE RUNNING:
# ---------------
# 1. If not already done, enable the Genomics API
#    and check the quota for your project at
#    https://console.developers.google.com/apis/api/genomics
# 2. This sample uses Application Default Credentials for authentication.
#    If not already done, install the gcloud CLI from
#    https://cloud.google.com/sdk and run
#    `gcloud beta auth application-default login`.
#    For more information, see
#    https://developers.google.com/identity/protocols/application-default-credentials
# 3. Install the Ruby client library and Application Default Credentials
#    library by running `gem install google-api-client` and
#    `gem install googleauth`

require 'googleauth'
require 'google/apis/genomics_v1'

service = Google::Apis::GenomicsV1::GenomicsService.new

service.authorization = \
    Google::Auth.get_application_default(['https://www.googleapis.com/auth/cloud-platform'])

# TODO: Assign values to desired members of `request_body`:
request_body = Google::Apis::GenomicsV1::Annotation.new

response = service.create_annotation(request_body)

# TODO: Change code below to process the `response` object:
<<<<<<< HEAD
puts JSON.pretty_unparse(response.to_h)
=======
puts response.to_json
>>>>>>> abe9ebdb
# BEFORE RUNNING:
# ---------------
# 1. If not already done, enable the Genomics API
#    and check the quota for your project at
#    https://console.developers.google.com/apis/api/genomics
# 2. This sample uses Application Default Credentials for authentication.
#    If not already done, install the gcloud CLI from
#    https://cloud.google.com/sdk and run
#    `gcloud beta auth application-default login`.
#    For more information, see
#    https://developers.google.com/identity/protocols/application-default-credentials
# 3. Install the Ruby client library and Application Default Credentials
#    library by running `gem install google-api-client` and
#    `gem install googleauth`

require 'googleauth'
require 'google/apis/genomics_v1'

service = Google::Apis::GenomicsV1::GenomicsService.new

service.authorization = \
    Google::Auth.get_application_default(['https://www.googleapis.com/auth/cloud-platform'])

# The ID of the annotation to be deleted.
annotation_id = 'my-annotation-id'  # TODO: Update placeholder value.

service.delete_annotation(annotation_id)
# BEFORE RUNNING:
# ---------------
# 1. If not already done, enable the Genomics API
#    and check the quota for your project at
#    https://console.developers.google.com/apis/api/genomics
# 2. This sample uses Application Default Credentials for authentication.
#    If not already done, install the gcloud CLI from
#    https://cloud.google.com/sdk and run
#    `gcloud beta auth application-default login`.
#    For more information, see
#    https://developers.google.com/identity/protocols/application-default-credentials
# 3. Install the Ruby client library and Application Default Credentials
#    library by running `gem install google-api-client` and
#    `gem install googleauth`

require 'googleauth'
require 'google/apis/genomics_v1'

service = Google::Apis::GenomicsV1::GenomicsService.new

service.authorization = \
    Google::Auth.get_application_default(['https://www.googleapis.com/auth/cloud-platform'])

# The ID of the annotation to be retrieved.
annotation_id = 'my-annotation-id'  # TODO: Update placeholder value.

response = service.get_annotation(annotation_id)

# TODO: Change code below to process the `response` object:
<<<<<<< HEAD
puts JSON.pretty_unparse(response.to_h)
=======
puts response.to_json
>>>>>>> abe9ebdb
# BEFORE RUNNING:
# ---------------
# 1. If not already done, enable the Genomics API
#    and check the quota for your project at
#    https://console.developers.google.com/apis/api/genomics
# 2. This sample uses Application Default Credentials for authentication.
#    If not already done, install the gcloud CLI from
#    https://cloud.google.com/sdk and run
#    `gcloud beta auth application-default login`.
#    For more information, see
#    https://developers.google.com/identity/protocols/application-default-credentials
# 3. Install the Ruby client library and Application Default Credentials
#    library by running `gem install google-api-client` and
#    `gem install googleauth`

require 'googleauth'
require 'google/apis/genomics_v1'

service = Google::Apis::GenomicsV1::GenomicsService.new

service.authorization = \
    Google::Auth.get_application_default(['https://www.googleapis.com/auth/cloud-platform'])

# TODO: Assign values to desired members of `request_body`:
request_body = Google::Apis::GenomicsV1::SearchAnnotationsRequest.new

annotations = service.fetch_all(items: :annotations) do |token|
  request_body.page_token = token
  service.search_annotations(request_body)
end

annotations.each do |annotation|
  # TODO: Change code below to process each `annotation` resource:
<<<<<<< HEAD
  puts JSON.pretty_unparse(annotation.to_h)
=======
  puts annotation.to_json
>>>>>>> abe9ebdb
end
# BEFORE RUNNING:
# ---------------
# 1. If not already done, enable the Genomics API
#    and check the quota for your project at
#    https://console.developers.google.com/apis/api/genomics
# 2. This sample uses Application Default Credentials for authentication.
#    If not already done, install the gcloud CLI from
#    https://cloud.google.com/sdk and run
#    `gcloud beta auth application-default login`.
#    For more information, see
#    https://developers.google.com/identity/protocols/application-default-credentials
# 3. Install the Ruby client library and Application Default Credentials
#    library by running `gem install google-api-client` and
#    `gem install googleauth`

require 'googleauth'
require 'google/apis/genomics_v1'

service = Google::Apis::GenomicsV1::GenomicsService.new

service.authorization = \
    Google::Auth.get_application_default(['https://www.googleapis.com/auth/cloud-platform'])

# The ID of the annotation to be updated.
annotation_id = 'my-annotation-id'  # TODO: Update placeholder value.

# TODO: Assign values to desired members of `request_body`. All existing
# members will be replaced:
request_body = Google::Apis::GenomicsV1::Annotation.new

response = service.update_annotation(annotation_id, request_body)

# TODO: Change code below to process the `response` object:
<<<<<<< HEAD
puts JSON.pretty_unparse(response.to_h)
=======
puts response.to_json
>>>>>>> abe9ebdb
# BEFORE RUNNING:
# ---------------
# 1. If not already done, enable the Genomics API
#    and check the quota for your project at
#    https://console.developers.google.com/apis/api/genomics
# 2. This sample uses Application Default Credentials for authentication.
#    If not already done, install the gcloud CLI from
#    https://cloud.google.com/sdk and run
#    `gcloud beta auth application-default login`.
#    For more information, see
#    https://developers.google.com/identity/protocols/application-default-credentials
# 3. Install the Ruby client library and Application Default Credentials
#    library by running `gem install google-api-client` and
#    `gem install googleauth`

require 'googleauth'
require 'google/apis/genomics_v1'

service = Google::Apis::GenomicsV1::GenomicsService.new

service.authorization = \
    Google::Auth.get_application_default(['https://www.googleapis.com/auth/cloud-platform'])

# TODO: Assign values to desired members of `request_body`:
request_body = Google::Apis::GenomicsV1::AnnotationSet.new

response = service.create_annotation_set(request_body)

# TODO: Change code below to process the `response` object:
<<<<<<< HEAD
puts JSON.pretty_unparse(response.to_h)
=======
puts response.to_json
>>>>>>> abe9ebdb
# BEFORE RUNNING:
# ---------------
# 1. If not already done, enable the Genomics API
#    and check the quota for your project at
#    https://console.developers.google.com/apis/api/genomics
# 2. This sample uses Application Default Credentials for authentication.
#    If not already done, install the gcloud CLI from
#    https://cloud.google.com/sdk and run
#    `gcloud beta auth application-default login`.
#    For more information, see
#    https://developers.google.com/identity/protocols/application-default-credentials
# 3. Install the Ruby client library and Application Default Credentials
#    library by running `gem install google-api-client` and
#    `gem install googleauth`

require 'googleauth'
require 'google/apis/genomics_v1'

service = Google::Apis::GenomicsV1::GenomicsService.new

service.authorization = \
    Google::Auth.get_application_default(['https://www.googleapis.com/auth/cloud-platform'])

# The ID of the annotation set to be deleted.
annotation_set_id = 'my-annotation-set-id'  # TODO: Update placeholder value.

service.delete_annotationset(annotation_set_id)
# BEFORE RUNNING:
# ---------------
# 1. If not already done, enable the Genomics API
#    and check the quota for your project at
#    https://console.developers.google.com/apis/api/genomics
# 2. This sample uses Application Default Credentials for authentication.
#    If not already done, install the gcloud CLI from
#    https://cloud.google.com/sdk and run
#    `gcloud beta auth application-default login`.
#    For more information, see
#    https://developers.google.com/identity/protocols/application-default-credentials
# 3. Install the Ruby client library and Application Default Credentials
#    library by running `gem install google-api-client` and
#    `gem install googleauth`

require 'googleauth'
require 'google/apis/genomics_v1'

service = Google::Apis::GenomicsV1::GenomicsService.new

service.authorization = \
    Google::Auth.get_application_default(['https://www.googleapis.com/auth/cloud-platform'])

# The ID of the annotation set to be retrieved.
annotation_set_id = 'my-annotation-set-id'  # TODO: Update placeholder value.

response = service.get_annotation_set(annotation_set_id)

# TODO: Change code below to process the `response` object:
<<<<<<< HEAD
puts JSON.pretty_unparse(response.to_h)
=======
puts response.to_json
>>>>>>> abe9ebdb
# BEFORE RUNNING:
# ---------------
# 1. If not already done, enable the Genomics API
#    and check the quota for your project at
#    https://console.developers.google.com/apis/api/genomics
# 2. This sample uses Application Default Credentials for authentication.
#    If not already done, install the gcloud CLI from
#    https://cloud.google.com/sdk and run
#    `gcloud beta auth application-default login`.
#    For more information, see
#    https://developers.google.com/identity/protocols/application-default-credentials
# 3. Install the Ruby client library and Application Default Credentials
#    library by running `gem install google-api-client` and
#    `gem install googleauth`

require 'googleauth'
require 'google/apis/genomics_v1'

service = Google::Apis::GenomicsV1::GenomicsService.new

service.authorization = \
    Google::Auth.get_application_default(['https://www.googleapis.com/auth/cloud-platform'])

# TODO: Assign values to desired members of `request_body`:
request_body = Google::Apis::GenomicsV1::SearchAnnotationSetsRequest.new

annotation_sets = service.fetch_all(items: :annotation_sets) do |token|
  request_body.page_token = token
  service.search_annotationset_annotation_sets(request_body)
end

annotation_sets.each do |annotation_set|
  # TODO: Change code below to process each `annotation_set` resource:
<<<<<<< HEAD
  puts JSON.pretty_unparse(annotation_set.to_h)
=======
  puts annotation_set.to_json
>>>>>>> abe9ebdb
end
# BEFORE RUNNING:
# ---------------
# 1. If not already done, enable the Genomics API
#    and check the quota for your project at
#    https://console.developers.google.com/apis/api/genomics
# 2. This sample uses Application Default Credentials for authentication.
#    If not already done, install the gcloud CLI from
#    https://cloud.google.com/sdk and run
#    `gcloud beta auth application-default login`.
#    For more information, see
#    https://developers.google.com/identity/protocols/application-default-credentials
# 3. Install the Ruby client library and Application Default Credentials
#    library by running `gem install google-api-client` and
#    `gem install googleauth`

require 'googleauth'
require 'google/apis/genomics_v1'

service = Google::Apis::GenomicsV1::GenomicsService.new

service.authorization = \
    Google::Auth.get_application_default(['https://www.googleapis.com/auth/cloud-platform'])

# The ID of the annotation set to be updated.
annotation_set_id = 'my-annotation-set-id'  # TODO: Update placeholder value.

# TODO: Assign values to desired members of `request_body`. All existing
# members will be replaced:
request_body = Google::Apis::GenomicsV1::AnnotationSet.new

response = service.update_annotationset(annotation_set_id, request_body)

# TODO: Change code below to process the `response` object:
<<<<<<< HEAD
puts JSON.pretty_unparse(response.to_h)
=======
puts response.to_json
>>>>>>> abe9ebdb
# BEFORE RUNNING:
# ---------------
# 1. If not already done, enable the Genomics API
#    and check the quota for your project at
#    https://console.developers.google.com/apis/api/genomics
# 2. This sample uses Application Default Credentials for authentication.
#    If not already done, install the gcloud CLI from
#    https://cloud.google.com/sdk and run
#    `gcloud beta auth application-default login`.
#    For more information, see
#    https://developers.google.com/identity/protocols/application-default-credentials
# 3. Install the Ruby client library and Application Default Credentials
#    library by running `gem install google-api-client` and
#    `gem install googleauth`

require 'googleauth'
require 'google/apis/genomics_v1'

service = Google::Apis::GenomicsV1::GenomicsService.new

service.authorization = \
    Google::Auth.get_application_default(['https://www.googleapis.com/auth/cloud-platform'])

# TODO: Assign values to desired members of `request_body`:
request_body = Google::Apis::GenomicsV1::CallSet.new

response = service.create_call_set(request_body)

# TODO: Change code below to process the `response` object:
<<<<<<< HEAD
puts JSON.pretty_unparse(response.to_h)
=======
puts response.to_json
>>>>>>> abe9ebdb
# BEFORE RUNNING:
# ---------------
# 1. If not already done, enable the Genomics API
#    and check the quota for your project at
#    https://console.developers.google.com/apis/api/genomics
# 2. This sample uses Application Default Credentials for authentication.
#    If not already done, install the gcloud CLI from
#    https://cloud.google.com/sdk and run
#    `gcloud beta auth application-default login`.
#    For more information, see
#    https://developers.google.com/identity/protocols/application-default-credentials
# 3. Install the Ruby client library and Application Default Credentials
#    library by running `gem install google-api-client` and
#    `gem install googleauth`

require 'googleauth'
require 'google/apis/genomics_v1'

service = Google::Apis::GenomicsV1::GenomicsService.new

service.authorization = \
    Google::Auth.get_application_default(['https://www.googleapis.com/auth/cloud-platform'])

# The ID of the call set to be deleted.
call_set_id = 'my-call-set-id'  # TODO: Update placeholder value.

service.delete_call_set(call_set_id)
# BEFORE RUNNING:
# ---------------
# 1. If not already done, enable the Genomics API
#    and check the quota for your project at
#    https://console.developers.google.com/apis/api/genomics
# 2. This sample uses Application Default Credentials for authentication.
#    If not already done, install the gcloud CLI from
#    https://cloud.google.com/sdk and run
#    `gcloud beta auth application-default login`.
#    For more information, see
#    https://developers.google.com/identity/protocols/application-default-credentials
# 3. Install the Ruby client library and Application Default Credentials
#    library by running `gem install google-api-client` and
#    `gem install googleauth`

require 'googleauth'
require 'google/apis/genomics_v1'

service = Google::Apis::GenomicsV1::GenomicsService.new

service.authorization = \
    Google::Auth.get_application_default(['https://www.googleapis.com/auth/cloud-platform'])

# The ID of the call set.
call_set_id = 'my-call-set-id'  # TODO: Update placeholder value.

response = service.get_call_set(call_set_id)

# TODO: Change code below to process the `response` object:
<<<<<<< HEAD
puts JSON.pretty_unparse(response.to_h)
=======
puts response.to_json
>>>>>>> abe9ebdb
# BEFORE RUNNING:
# ---------------
# 1. If not already done, enable the Genomics API
#    and check the quota for your project at
#    https://console.developers.google.com/apis/api/genomics
# 2. This sample uses Application Default Credentials for authentication.
#    If not already done, install the gcloud CLI from
#    https://cloud.google.com/sdk and run
#    `gcloud beta auth application-default login`.
#    For more information, see
#    https://developers.google.com/identity/protocols/application-default-credentials
# 3. Install the Ruby client library and Application Default Credentials
#    library by running `gem install google-api-client` and
#    `gem install googleauth`

require 'googleauth'
require 'google/apis/genomics_v1'

service = Google::Apis::GenomicsV1::GenomicsService.new

service.authorization = \
    Google::Auth.get_application_default(['https://www.googleapis.com/auth/cloud-platform'])

# The ID of the call set to be updated.
call_set_id = 'my-call-set-id'  # TODO: Update placeholder value.

# TODO: Assign values to desired members of `request_body`. Only assigned
# members will be changed:
request_body = Google::Apis::GenomicsV1::CallSet.new

response = service.patch_call_set(call_set_id, request_body)

# TODO: Change code below to process the `response` object:
<<<<<<< HEAD
puts JSON.pretty_unparse(response.to_h)
=======
puts response.to_json
>>>>>>> abe9ebdb
# BEFORE RUNNING:
# ---------------
# 1. If not already done, enable the Genomics API
#    and check the quota for your project at
#    https://console.developers.google.com/apis/api/genomics
# 2. This sample uses Application Default Credentials for authentication.
#    If not already done, install the gcloud CLI from
#    https://cloud.google.com/sdk and run
#    `gcloud beta auth application-default login`.
#    For more information, see
#    https://developers.google.com/identity/protocols/application-default-credentials
# 3. Install the Ruby client library and Application Default Credentials
#    library by running `gem install google-api-client` and
#    `gem install googleauth`

require 'googleauth'
require 'google/apis/genomics_v1'

service = Google::Apis::GenomicsV1::GenomicsService.new

service.authorization = \
    Google::Auth.get_application_default(['https://www.googleapis.com/auth/cloud-platform'])

# TODO: Assign values to desired members of `request_body`:
request_body = Google::Apis::GenomicsV1::SearchCallSetsRequest.new

call_sets = service.fetch_all(items: :call_sets) do |token|
  request_body.page_token = token
  service.search_call_sets(request_body)
end

call_sets.each do |call_set|
  # TODO: Change code below to process each `call_set` resource:
<<<<<<< HEAD
  puts JSON.pretty_unparse(call_set.to_h)
=======
  puts call_set.to_json
>>>>>>> abe9ebdb
end
# BEFORE RUNNING:
# ---------------
# 1. If not already done, enable the Genomics API
#    and check the quota for your project at
#    https://console.developers.google.com/apis/api/genomics
# 2. This sample uses Application Default Credentials for authentication.
#    If not already done, install the gcloud CLI from
#    https://cloud.google.com/sdk and run
#    `gcloud beta auth application-default login`.
#    For more information, see
#    https://developers.google.com/identity/protocols/application-default-credentials
# 3. Install the Ruby client library and Application Default Credentials
#    library by running `gem install google-api-client` and
#    `gem install googleauth`

require 'googleauth'
require 'google/apis/genomics_v1'

service = Google::Apis::GenomicsV1::GenomicsService.new

service.authorization = \
    Google::Auth.get_application_default(['https://www.googleapis.com/auth/cloud-platform'])

# TODO: Assign values to desired members of `request_body`:
request_body = Google::Apis::GenomicsV1::Dataset.new

response = service.create_dataset(request_body)

# TODO: Change code below to process the `response` object:
<<<<<<< HEAD
puts JSON.pretty_unparse(response.to_h)
=======
puts response.to_json
>>>>>>> abe9ebdb
# BEFORE RUNNING:
# ---------------
# 1. If not already done, enable the Genomics API
#    and check the quota for your project at
#    https://console.developers.google.com/apis/api/genomics
# 2. This sample uses Application Default Credentials for authentication.
#    If not already done, install the gcloud CLI from
#    https://cloud.google.com/sdk and run
#    `gcloud beta auth application-default login`.
#    For more information, see
#    https://developers.google.com/identity/protocols/application-default-credentials
# 3. Install the Ruby client library and Application Default Credentials
#    library by running `gem install google-api-client` and
#    `gem install googleauth`

require 'googleauth'
require 'google/apis/genomics_v1'

service = Google::Apis::GenomicsV1::GenomicsService.new

service.authorization = \
    Google::Auth.get_application_default(['https://www.googleapis.com/auth/cloud-platform'])

# The ID of the dataset to be deleted.
dataset_id = 'my-dataset-id'  # TODO: Update placeholder value.

service.delete_dataset(dataset_id)
# BEFORE RUNNING:
# ---------------
# 1. If not already done, enable the Genomics API
#    and check the quota for your project at
#    https://console.developers.google.com/apis/api/genomics
# 2. This sample uses Application Default Credentials for authentication.
#    If not already done, install the gcloud CLI from
#    https://cloud.google.com/sdk and run
#    `gcloud beta auth application-default login`.
#    For more information, see
#    https://developers.google.com/identity/protocols/application-default-credentials
# 3. Install the Ruby client library and Application Default Credentials
#    library by running `gem install google-api-client` and
#    `gem install googleauth`

require 'googleauth'
require 'google/apis/genomics_v1'

service = Google::Apis::GenomicsV1::GenomicsService.new

service.authorization = \
    Google::Auth.get_application_default(['https://www.googleapis.com/auth/cloud-platform'])

# The ID of the dataset.
dataset_id = 'my-dataset-id'  # TODO: Update placeholder value.

response = service.get_dataset(dataset_id)

# TODO: Change code below to process the `response` object:
<<<<<<< HEAD
puts JSON.pretty_unparse(response.to_h)
=======
puts response.to_json
>>>>>>> abe9ebdb
# BEFORE RUNNING:
# ---------------
# 1. If not already done, enable the Genomics API
#    and check the quota for your project at
#    https://console.developers.google.com/apis/api/genomics
# 2. This sample uses Application Default Credentials for authentication.
#    If not already done, install the gcloud CLI from
#    https://cloud.google.com/sdk and run
#    `gcloud beta auth application-default login`.
#    For more information, see
#    https://developers.google.com/identity/protocols/application-default-credentials
# 3. Install the Ruby client library and Application Default Credentials
#    library by running `gem install google-api-client` and
#    `gem install googleauth`

require 'googleauth'
require 'google/apis/genomics_v1'

service = Google::Apis::GenomicsV1::GenomicsService.new

service.authorization = \
    Google::Auth.get_application_default(['https://www.googleapis.com/auth/cloud-platform'])

# REQUIRED: The resource for which policy is being specified. Format is `datasets/`.
resource = 'datasets/my-dataset'  # TODO: Update placeholder value.

# TODO: Assign values to desired members of `request_body`:
request_body = Google::Apis::GenomicsV1::GetIamPolicyRequest.new

response = service.get_dataset_iam_policy(resource, request_body)

# TODO: Change code below to process the `response` object:
<<<<<<< HEAD
puts JSON.pretty_unparse(response.to_h)
=======
puts response.to_json
>>>>>>> abe9ebdb
# BEFORE RUNNING:
# ---------------
# 1. If not already done, enable the Genomics API
#    and check the quota for your project at
#    https://console.developers.google.com/apis/api/genomics
# 2. This sample uses Application Default Credentials for authentication.
#    If not already done, install the gcloud CLI from
#    https://cloud.google.com/sdk and run
#    `gcloud beta auth application-default login`.
#    For more information, see
#    https://developers.google.com/identity/protocols/application-default-credentials
# 3. Install the Ruby client library and Application Default Credentials
#    library by running `gem install google-api-client` and
#    `gem install googleauth`

require 'googleauth'
require 'google/apis/genomics_v1'

service = Google::Apis::GenomicsV1::GenomicsService.new

service.authorization = \
    Google::Auth.get_application_default(['https://www.googleapis.com/auth/cloud-platform'])

datasets = service.fetch_all(items: :datasets) do |token|
  service.list_datasets(page_token: token)
end

datasets.each do |dataset|
  # TODO: Change code below to process each `dataset` resource:
<<<<<<< HEAD
  puts JSON.pretty_unparse(dataset.to_h)
=======
  puts dataset.to_json
>>>>>>> abe9ebdb
end
# BEFORE RUNNING:
# ---------------
# 1. If not already done, enable the Genomics API
#    and check the quota for your project at
#    https://console.developers.google.com/apis/api/genomics
# 2. This sample uses Application Default Credentials for authentication.
#    If not already done, install the gcloud CLI from
#    https://cloud.google.com/sdk and run
#    `gcloud beta auth application-default login`.
#    For more information, see
#    https://developers.google.com/identity/protocols/application-default-credentials
# 3. Install the Ruby client library and Application Default Credentials
#    library by running `gem install google-api-client` and
#    `gem install googleauth`

require 'googleauth'
require 'google/apis/genomics_v1'

service = Google::Apis::GenomicsV1::GenomicsService.new

service.authorization = \
    Google::Auth.get_application_default(['https://www.googleapis.com/auth/cloud-platform'])

# The ID of the dataset to be updated.
dataset_id = 'my-dataset-id'  # TODO: Update placeholder value.

# TODO: Assign values to desired members of `request_body`. Only assigned
# members will be changed:
request_body = Google::Apis::GenomicsV1::Dataset.new

response = service.patch_dataset(dataset_id, request_body)

# TODO: Change code below to process the `response` object:
<<<<<<< HEAD
puts JSON.pretty_unparse(response.to_h)
=======
puts response.to_json
>>>>>>> abe9ebdb
# BEFORE RUNNING:
# ---------------
# 1. If not already done, enable the Genomics API
#    and check the quota for your project at
#    https://console.developers.google.com/apis/api/genomics
# 2. This sample uses Application Default Credentials for authentication.
#    If not already done, install the gcloud CLI from
#    https://cloud.google.com/sdk and run
#    `gcloud beta auth application-default login`.
#    For more information, see
#    https://developers.google.com/identity/protocols/application-default-credentials
# 3. Install the Ruby client library and Application Default Credentials
#    library by running `gem install google-api-client` and
#    `gem install googleauth`

require 'googleauth'
require 'google/apis/genomics_v1'

service = Google::Apis::GenomicsV1::GenomicsService.new

service.authorization = \
    Google::Auth.get_application_default(['https://www.googleapis.com/auth/cloud-platform'])

# REQUIRED: The resource for which policy is being specified. Format is `datasets/`.
resource = 'datasets/my-dataset'  # TODO: Update placeholder value.

# TODO: Assign values to desired members of `request_body`:
request_body = Google::Apis::GenomicsV1::SetIamPolicyRequest.new

response = service.set_dataset_iam_policy(resource, request_body)

# TODO: Change code below to process the `response` object:
<<<<<<< HEAD
puts JSON.pretty_unparse(response.to_h)
=======
puts response.to_json
>>>>>>> abe9ebdb
# BEFORE RUNNING:
# ---------------
# 1. If not already done, enable the Genomics API
#    and check the quota for your project at
#    https://console.developers.google.com/apis/api/genomics
# 2. This sample uses Application Default Credentials for authentication.
#    If not already done, install the gcloud CLI from
#    https://cloud.google.com/sdk and run
#    `gcloud beta auth application-default login`.
#    For more information, see
#    https://developers.google.com/identity/protocols/application-default-credentials
# 3. Install the Ruby client library and Application Default Credentials
#    library by running `gem install google-api-client` and
#    `gem install googleauth`

require 'googleauth'
require 'google/apis/genomics_v1'

service = Google::Apis::GenomicsV1::GenomicsService.new

service.authorization = \
    Google::Auth.get_application_default(['https://www.googleapis.com/auth/cloud-platform'])

# REQUIRED: The resource for which policy is being specified. Format is `datasets/`.
resource = 'datasets/my-dataset'  # TODO: Update placeholder value.

# TODO: Assign values to desired members of `request_body`:
request_body = Google::Apis::GenomicsV1::TestIamPermissionsRequest.new

response = service.test_dataset_iam_permissions(resource, request_body)

# TODO: Change code below to process the `response` object:
<<<<<<< HEAD
puts JSON.pretty_unparse(response.to_h)
=======
puts response.to_json
>>>>>>> abe9ebdb
# BEFORE RUNNING:
# ---------------
# 1. If not already done, enable the Genomics API
#    and check the quota for your project at
#    https://console.developers.google.com/apis/api/genomics
# 2. This sample uses Application Default Credentials for authentication.
#    If not already done, install the gcloud CLI from
#    https://cloud.google.com/sdk and run
#    `gcloud beta auth application-default login`.
#    For more information, see
#    https://developers.google.com/identity/protocols/application-default-credentials
# 3. Install the Ruby client library and Application Default Credentials
#    library by running `gem install google-api-client` and
#    `gem install googleauth`

require 'googleauth'
require 'google/apis/genomics_v1'

service = Google::Apis::GenomicsV1::GenomicsService.new

service.authorization = \
    Google::Auth.get_application_default(['https://www.googleapis.com/auth/cloud-platform'])

# The ID of the dataset to be undeleted.
dataset_id = 'my-dataset-id'  # TODO: Update placeholder value.

# TODO: Assign values to desired members of `request_body`:
request_body = Google::Apis::GenomicsV1::UndeleteDatasetRequest.new

response = service.undelete_dataset(dataset_id, request_body)

# TODO: Change code below to process the `response` object:
<<<<<<< HEAD
puts JSON.pretty_unparse(response.to_h)
=======
puts response.to_json
>>>>>>> abe9ebdb
# BEFORE RUNNING:
# ---------------
# 1. If not already done, enable the Genomics API
#    and check the quota for your project at
#    https://console.developers.google.com/apis/api/genomics
# 2. This sample uses Application Default Credentials for authentication.
#    If not already done, install the gcloud CLI from
#    https://cloud.google.com/sdk and run
#    `gcloud beta auth application-default login`.
#    For more information, see
#    https://developers.google.com/identity/protocols/application-default-credentials
# 3. Install the Ruby client library and Application Default Credentials
#    library by running `gem install google-api-client` and
#    `gem install googleauth`

require 'googleauth'
require 'google/apis/genomics_v1'

service = Google::Apis::GenomicsV1::GenomicsService.new

service.authorization = \
    Google::Auth.get_application_default(['https://www.googleapis.com/auth/cloud-platform'])

# The name of the operation resource to be cancelled.
name = 'operations/my-operation'  # TODO: Update placeholder value.

# TODO: Assign values to desired members of `request_body`:
request_body = Google::Apis::GenomicsV1::CancelOperationRequest.new

service.cancel_operation(name, request_body)
# BEFORE RUNNING:
# ---------------
# 1. If not already done, enable the Genomics API
#    and check the quota for your project at
#    https://console.developers.google.com/apis/api/genomics
# 2. This sample uses Application Default Credentials for authentication.
#    If not already done, install the gcloud CLI from
#    https://cloud.google.com/sdk and run
#    `gcloud beta auth application-default login`.
#    For more information, see
#    https://developers.google.com/identity/protocols/application-default-credentials
# 3. Install the Ruby client library and Application Default Credentials
#    library by running `gem install google-api-client` and
#    `gem install googleauth`

require 'googleauth'
require 'google/apis/genomics_v1'

service = Google::Apis::GenomicsV1::GenomicsService.new

service.authorization = \
    Google::Auth.get_application_default(['https://www.googleapis.com/auth/cloud-platform'])

# The name of the operation resource.
name = 'operations/my-operation'  # TODO: Update placeholder value.

response = service.get_operation(name)

# TODO: Change code below to process the `response` object:
<<<<<<< HEAD
puts JSON.pretty_unparse(response.to_h)
=======
puts response.to_json
>>>>>>> abe9ebdb
# BEFORE RUNNING:
# ---------------
# 1. If not already done, enable the Genomics API
#    and check the quota for your project at
#    https://console.developers.google.com/apis/api/genomics
# 2. This sample uses Application Default Credentials for authentication.
#    If not already done, install the gcloud CLI from
#    https://cloud.google.com/sdk and run
#    `gcloud beta auth application-default login`.
#    For more information, see
#    https://developers.google.com/identity/protocols/application-default-credentials
# 3. Install the Ruby client library and Application Default Credentials
#    library by running `gem install google-api-client` and
#    `gem install googleauth`

require 'googleauth'
require 'google/apis/genomics_v1'

service = Google::Apis::GenomicsV1::GenomicsService.new

service.authorization = \
    Google::Auth.get_application_default(['https://www.googleapis.com/auth/cloud-platform'])

# The name of the operation collection.
name = 'my-name'  # TODO: Update placeholder value.

operations = service.fetch_all(items: :operations) do |token|
  service.list_operations(name, page_token: token)
end

operations.each do |operation|
  # TODO: Change code below to process each `operation` resource:
<<<<<<< HEAD
  puts JSON.pretty_unparse(operation.to_h)
=======
  puts operation.to_json
>>>>>>> abe9ebdb
end
# BEFORE RUNNING:
# ---------------
# 1. If not already done, enable the Genomics API
#    and check the quota for your project at
#    https://console.developers.google.com/apis/api/genomics
# 2. This sample uses Application Default Credentials for authentication.
#    If not already done, install the gcloud CLI from
#    https://cloud.google.com/sdk and run
#    `gcloud beta auth application-default login`.
#    For more information, see
#    https://developers.google.com/identity/protocols/application-default-credentials
# 3. Install the Ruby client library and Application Default Credentials
#    library by running `gem install google-api-client` and
#    `gem install googleauth`

require 'googleauth'
require 'google/apis/genomics_v1'

service = Google::Apis::GenomicsV1::GenomicsService.new

service.authorization = \
    Google::Auth.get_application_default(['https://www.googleapis.com/auth/cloud-platform'])

# Required. The ID of the read group set over which coverage is requested.
read_group_set_id = 'my-read-group-set-id'  # TODO: Update placeholder value.

coverage_buckets = service.fetch_all(items: :coverage_buckets) do |token|
  service.list_coverage_buckets(read_group_set_id, page_token: token)
end

coverage_buckets.each do |coverage_bucket|
  # TODO: Change code below to process each `coverage_bucket` resource:
<<<<<<< HEAD
  puts JSON.pretty_unparse(coverage_bucket.to_h)
=======
  puts coverage_bucket.to_json
>>>>>>> abe9ebdb
end
# BEFORE RUNNING:
# ---------------
# 1. If not already done, enable the Genomics API
#    and check the quota for your project at
#    https://console.developers.google.com/apis/api/genomics
# 2. This sample uses Application Default Credentials for authentication.
#    If not already done, install the gcloud CLI from
#    https://cloud.google.com/sdk and run
#    `gcloud beta auth application-default login`.
#    For more information, see
#    https://developers.google.com/identity/protocols/application-default-credentials
# 3. Install the Ruby client library and Application Default Credentials
#    library by running `gem install google-api-client` and
#    `gem install googleauth`

require 'googleauth'
require 'google/apis/genomics_v1'

service = Google::Apis::GenomicsV1::GenomicsService.new

service.authorization = \
    Google::Auth.get_application_default(['https://www.googleapis.com/auth/cloud-platform'])

# The ID of the read group set to be deleted. The caller must have WRITE permissions to the dataset
# associated with this read group set.
read_group_set_id = 'my-read-group-set-id'  # TODO: Update placeholder value.

service.delete_read_group_set(read_group_set_id)
# BEFORE RUNNING:
# ---------------
# 1. If not already done, enable the Genomics API
#    and check the quota for your project at
#    https://console.developers.google.com/apis/api/genomics
# 2. This sample uses Application Default Credentials for authentication.
#    If not already done, install the gcloud CLI from
#    https://cloud.google.com/sdk and run
#    `gcloud beta auth application-default login`.
#    For more information, see
#    https://developers.google.com/identity/protocols/application-default-credentials
# 3. Install the Ruby client library and Application Default Credentials
#    library by running `gem install google-api-client` and
#    `gem install googleauth`

require 'googleauth'
require 'google/apis/genomics_v1'

service = Google::Apis::GenomicsV1::GenomicsService.new

service.authorization = \
    Google::Auth.get_application_default(['https://www.googleapis.com/auth/cloud-platform'])

# Required. The ID of the read group set to export. The caller must have READ access to this read
# group set.
read_group_set_id = 'my-read-group-set-id'  # TODO: Update placeholder value.

# TODO: Assign values to desired members of `request_body`:
request_body = Google::Apis::GenomicsV1::ExportReadGroupSetRequest.new

response = service.export_read_group_sets(read_group_set_id, request_body)

# TODO: Change code below to process the `response` object:
<<<<<<< HEAD
puts JSON.pretty_unparse(response.to_h)
=======
puts response.to_json
>>>>>>> abe9ebdb
# BEFORE RUNNING:
# ---------------
# 1. If not already done, enable the Genomics API
#    and check the quota for your project at
#    https://console.developers.google.com/apis/api/genomics
# 2. This sample uses Application Default Credentials for authentication.
#    If not already done, install the gcloud CLI from
#    https://cloud.google.com/sdk and run
#    `gcloud beta auth application-default login`.
#    For more information, see
#    https://developers.google.com/identity/protocols/application-default-credentials
# 3. Install the Ruby client library and Application Default Credentials
#    library by running `gem install google-api-client` and
#    `gem install googleauth`

require 'googleauth'
require 'google/apis/genomics_v1'

service = Google::Apis::GenomicsV1::GenomicsService.new

service.authorization = \
    Google::Auth.get_application_default(['https://www.googleapis.com/auth/cloud-platform'])

# The ID of the read group set.
read_group_set_id = 'my-read-group-set-id'  # TODO: Update placeholder value.

response = service.get_read_group_set(read_group_set_id)

# TODO: Change code below to process the `response` object:
<<<<<<< HEAD
puts JSON.pretty_unparse(response.to_h)
=======
puts response.to_json
>>>>>>> abe9ebdb
# BEFORE RUNNING:
# ---------------
# 1. If not already done, enable the Genomics API
#    and check the quota for your project at
#    https://console.developers.google.com/apis/api/genomics
# 2. This sample uses Application Default Credentials for authentication.
#    If not already done, install the gcloud CLI from
#    https://cloud.google.com/sdk and run
#    `gcloud beta auth application-default login`.
#    For more information, see
#    https://developers.google.com/identity/protocols/application-default-credentials
# 3. Install the Ruby client library and Application Default Credentials
#    library by running `gem install google-api-client` and
#    `gem install googleauth`

require 'googleauth'
require 'google/apis/genomics_v1'

service = Google::Apis::GenomicsV1::GenomicsService.new

service.authorization = \
    Google::Auth.get_application_default(['https://www.googleapis.com/auth/cloud-platform'])

# TODO: Assign values to desired members of `request_body`:
request_body = Google::Apis::GenomicsV1::ImportReadGroupSetsRequest.new

response = service.import_read_group_sets(request_body)

# TODO: Change code below to process the `response` object:
<<<<<<< HEAD
puts JSON.pretty_unparse(response.to_h)
=======
puts response.to_json
>>>>>>> abe9ebdb
# BEFORE RUNNING:
# ---------------
# 1. If not already done, enable the Genomics API
#    and check the quota for your project at
#    https://console.developers.google.com/apis/api/genomics
# 2. This sample uses Application Default Credentials for authentication.
#    If not already done, install the gcloud CLI from
#    https://cloud.google.com/sdk and run
#    `gcloud beta auth application-default login`.
#    For more information, see
#    https://developers.google.com/identity/protocols/application-default-credentials
# 3. Install the Ruby client library and Application Default Credentials
#    library by running `gem install google-api-client` and
#    `gem install googleauth`

require 'googleauth'
require 'google/apis/genomics_v1'

service = Google::Apis::GenomicsV1::GenomicsService.new

service.authorization = \
    Google::Auth.get_application_default(['https://www.googleapis.com/auth/cloud-platform'])

# The ID of the read group set to be updated. The caller must have WRITE permissions to the dataset
# associated with this read group set.
read_group_set_id = 'my-read-group-set-id'  # TODO: Update placeholder value.

# TODO: Assign values to desired members of `request_body`. Only assigned
# members will be changed:
request_body = Google::Apis::GenomicsV1::ReadGroupSet.new

response = service.patch_read_group_set(read_group_set_id, request_body)

# TODO: Change code below to process the `response` object:
<<<<<<< HEAD
puts JSON.pretty_unparse(response.to_h)
=======
puts response.to_json
>>>>>>> abe9ebdb
# BEFORE RUNNING:
# ---------------
# 1. If not already done, enable the Genomics API
#    and check the quota for your project at
#    https://console.developers.google.com/apis/api/genomics
# 2. This sample uses Application Default Credentials for authentication.
#    If not already done, install the gcloud CLI from
#    https://cloud.google.com/sdk and run
#    `gcloud beta auth application-default login`.
#    For more information, see
#    https://developers.google.com/identity/protocols/application-default-credentials
# 3. Install the Ruby client library and Application Default Credentials
#    library by running `gem install google-api-client` and
#    `gem install googleauth`

require 'googleauth'
require 'google/apis/genomics_v1'

service = Google::Apis::GenomicsV1::GenomicsService.new

service.authorization = \
    Google::Auth.get_application_default(['https://www.googleapis.com/auth/cloud-platform'])

# TODO: Assign values to desired members of `request_body`:
request_body = Google::Apis::GenomicsV1::SearchReadGroupSetsRequest.new

read_group_sets = service.fetch_all(items: :read_group_sets) do |token|
  request_body.page_token = token
  service.search_read_group_sets(request_body)
end

read_group_sets.each do |read_group_set|
  # TODO: Change code below to process each `read_group_set` resource:
<<<<<<< HEAD
  puts JSON.pretty_unparse(read_group_set.to_h)
=======
  puts read_group_set.to_json
>>>>>>> abe9ebdb
end
# BEFORE RUNNING:
# ---------------
# 1. If not already done, enable the Genomics API
#    and check the quota for your project at
#    https://console.developers.google.com/apis/api/genomics
# 2. This sample uses Application Default Credentials for authentication.
#    If not already done, install the gcloud CLI from
#    https://cloud.google.com/sdk and run
#    `gcloud beta auth application-default login`.
#    For more information, see
#    https://developers.google.com/identity/protocols/application-default-credentials
# 3. Install the Ruby client library and Application Default Credentials
#    library by running `gem install google-api-client` and
#    `gem install googleauth`

require 'googleauth'
require 'google/apis/genomics_v1'

service = Google::Apis::GenomicsV1::GenomicsService.new

service.authorization = \
    Google::Auth.get_application_default(['https://www.googleapis.com/auth/cloud-platform'])

# TODO: Assign values to desired members of `request_body`:
request_body = Google::Apis::GenomicsV1::SearchReadsRequest.new

alignments = service.fetch_all(items: :alignments) do |token|
  request_body.page_token = token
  service.search_reads(request_body)
end

alignments.each do |read|
  # TODO: Change code below to process each `read` resource:
<<<<<<< HEAD
  puts JSON.pretty_unparse(read.to_h)
=======
  puts read.to_json
>>>>>>> abe9ebdb
end
# BEFORE RUNNING:
# ---------------
# 1. If not already done, enable the Genomics API
#    and check the quota for your project at
#    https://console.developers.google.com/apis/api/genomics
# 2. This sample uses Application Default Credentials for authentication.
#    If not already done, install the gcloud CLI from
#    https://cloud.google.com/sdk and run
#    `gcloud beta auth application-default login`.
#    For more information, see
#    https://developers.google.com/identity/protocols/application-default-credentials
# 3. Install the Ruby client library and Application Default Credentials
#    library by running `gem install google-api-client` and
#    `gem install googleauth`

require 'googleauth'
require 'google/apis/genomics_v1'

service = Google::Apis::GenomicsV1::GenomicsService.new

service.authorization = \
    Google::Auth.get_application_default(['https://www.googleapis.com/auth/cloud-platform'])

# TODO: Assign values to desired members of `request_body`:
request_body = Google::Apis::GenomicsV1::StreamReadsRequest.new

response = service.stream_reads(request_body)

# TODO: Change code below to process the `response` object:
<<<<<<< HEAD
puts JSON.pretty_unparse(response.to_h)
=======
puts response.to_json
>>>>>>> abe9ebdb
# BEFORE RUNNING:
# ---------------
# 1. If not already done, enable the Genomics API
#    and check the quota for your project at
#    https://console.developers.google.com/apis/api/genomics
# 2. This sample uses Application Default Credentials for authentication.
#    If not already done, install the gcloud CLI from
#    https://cloud.google.com/sdk and run
#    `gcloud beta auth application-default login`.
#    For more information, see
#    https://developers.google.com/identity/protocols/application-default-credentials
# 3. Install the Ruby client library and Application Default Credentials
#    library by running `gem install google-api-client` and
#    `gem install googleauth`

require 'googleauth'
require 'google/apis/genomics_v1'

service = Google::Apis::GenomicsV1::GenomicsService.new

service.authorization = \
    Google::Auth.get_application_default(['https://www.googleapis.com/auth/cloud-platform'])

# The ID of the reference.
reference_id = 'my-reference-id'  # TODO: Update placeholder value.

sequence = service.fetch_all(items: :sequence) do |token|
  service.list_reference_bases(reference_id, page_token: token)
end

sequence.each do |item|
  # TODO: Change code below to process each `item` resource:
<<<<<<< HEAD
  puts JSON.pretty_unparse(item.to_h)
=======
  puts item.to_json
>>>>>>> abe9ebdb
end
# BEFORE RUNNING:
# ---------------
# 1. If not already done, enable the Genomics API
#    and check the quota for your project at
#    https://console.developers.google.com/apis/api/genomics
# 2. This sample uses Application Default Credentials for authentication.
#    If not already done, install the gcloud CLI from
#    https://cloud.google.com/sdk and run
#    `gcloud beta auth application-default login`.
#    For more information, see
#    https://developers.google.com/identity/protocols/application-default-credentials
# 3. Install the Ruby client library and Application Default Credentials
#    library by running `gem install google-api-client` and
#    `gem install googleauth`

require 'googleauth'
require 'google/apis/genomics_v1'

service = Google::Apis::GenomicsV1::GenomicsService.new

service.authorization = \
    Google::Auth.get_application_default(['https://www.googleapis.com/auth/cloud-platform'])

# The ID of the reference.
reference_id = 'my-reference-id'  # TODO: Update placeholder value.

response = service.get_reference(reference_id)

# TODO: Change code below to process the `response` object:
<<<<<<< HEAD
puts JSON.pretty_unparse(response.to_h)
=======
puts response.to_json
>>>>>>> abe9ebdb
# BEFORE RUNNING:
# ---------------
# 1. If not already done, enable the Genomics API
#    and check the quota for your project at
#    https://console.developers.google.com/apis/api/genomics
# 2. This sample uses Application Default Credentials for authentication.
#    If not already done, install the gcloud CLI from
#    https://cloud.google.com/sdk and run
#    `gcloud beta auth application-default login`.
#    For more information, see
#    https://developers.google.com/identity/protocols/application-default-credentials
# 3. Install the Ruby client library and Application Default Credentials
#    library by running `gem install google-api-client` and
#    `gem install googleauth`

require 'googleauth'
require 'google/apis/genomics_v1'

service = Google::Apis::GenomicsV1::GenomicsService.new

service.authorization = \
    Google::Auth.get_application_default(['https://www.googleapis.com/auth/cloud-platform'])

# TODO: Assign values to desired members of `request_body`:
request_body = Google::Apis::GenomicsV1::SearchReferencesRequest.new

references = service.fetch_all(items: :references) do |token|
  request_body.page_token = token
  service.search_references(request_body)
end

references.each do |reference|
  # TODO: Change code below to process each `reference` resource:
<<<<<<< HEAD
  puts JSON.pretty_unparse(reference.to_h)
=======
  puts reference.to_json
>>>>>>> abe9ebdb
end
# BEFORE RUNNING:
# ---------------
# 1. If not already done, enable the Genomics API
#    and check the quota for your project at
#    https://console.developers.google.com/apis/api/genomics
# 2. This sample uses Application Default Credentials for authentication.
#    If not already done, install the gcloud CLI from
#    https://cloud.google.com/sdk and run
#    `gcloud beta auth application-default login`.
#    For more information, see
#    https://developers.google.com/identity/protocols/application-default-credentials
# 3. Install the Ruby client library and Application Default Credentials
#    library by running `gem install google-api-client` and
#    `gem install googleauth`

require 'googleauth'
require 'google/apis/genomics_v1'

service = Google::Apis::GenomicsV1::GenomicsService.new

service.authorization = \
    Google::Auth.get_application_default(['https://www.googleapis.com/auth/cloud-platform'])

# The ID of the reference set.
reference_set_id = 'my-reference-set-id'  # TODO: Update placeholder value.

response = service.get_reference_set(reference_set_id)

# TODO: Change code below to process the `response` object:
<<<<<<< HEAD
puts JSON.pretty_unparse(response.to_h)
=======
puts response.to_json
>>>>>>> abe9ebdb
# BEFORE RUNNING:
# ---------------
# 1. If not already done, enable the Genomics API
#    and check the quota for your project at
#    https://console.developers.google.com/apis/api/genomics
# 2. This sample uses Application Default Credentials for authentication.
#    If not already done, install the gcloud CLI from
#    https://cloud.google.com/sdk and run
#    `gcloud beta auth application-default login`.
#    For more information, see
#    https://developers.google.com/identity/protocols/application-default-credentials
# 3. Install the Ruby client library and Application Default Credentials
#    library by running `gem install google-api-client` and
#    `gem install googleauth`

require 'googleauth'
require 'google/apis/genomics_v1'

service = Google::Apis::GenomicsV1::GenomicsService.new

service.authorization = \
    Google::Auth.get_application_default(['https://www.googleapis.com/auth/cloud-platform'])

# TODO: Assign values to desired members of `request_body`:
request_body = Google::Apis::GenomicsV1::SearchReferenceSetsRequest.new

reference_sets = service.fetch_all(items: :reference_sets) do |token|
  request_body.page_token = token
  service.search_reference_sets(request_body)
end

reference_sets.each do |reference_set|
  # TODO: Change code below to process each `reference_set` resource:
<<<<<<< HEAD
  puts JSON.pretty_unparse(reference_set.to_h)
=======
  puts reference_set.to_json
>>>>>>> abe9ebdb
end
# BEFORE RUNNING:
# ---------------
# 1. If not already done, enable the Genomics API
#    and check the quota for your project at
#    https://console.developers.google.com/apis/api/genomics
# 2. This sample uses Application Default Credentials for authentication.
#    If not already done, install the gcloud CLI from
#    https://cloud.google.com/sdk and run
#    `gcloud beta auth application-default login`.
#    For more information, see
#    https://developers.google.com/identity/protocols/application-default-credentials
# 3. Install the Ruby client library and Application Default Credentials
#    library by running `gem install google-api-client` and
#    `gem install googleauth`

require 'googleauth'
require 'google/apis/genomics_v1'

service = Google::Apis::GenomicsV1::GenomicsService.new

service.authorization = \
    Google::Auth.get_application_default(['https://www.googleapis.com/auth/cloud-platform'])

# TODO: Assign values to desired members of `request_body`:
request_body = Google::Apis::GenomicsV1::Variant.new

response = service.create_variant(request_body)

# TODO: Change code below to process the `response` object:
<<<<<<< HEAD
puts JSON.pretty_unparse(response.to_h)
=======
puts response.to_json
>>>>>>> abe9ebdb
# BEFORE RUNNING:
# ---------------
# 1. If not already done, enable the Genomics API
#    and check the quota for your project at
#    https://console.developers.google.com/apis/api/genomics
# 2. This sample uses Application Default Credentials for authentication.
#    If not already done, install the gcloud CLI from
#    https://cloud.google.com/sdk and run
#    `gcloud beta auth application-default login`.
#    For more information, see
#    https://developers.google.com/identity/protocols/application-default-credentials
# 3. Install the Ruby client library and Application Default Credentials
#    library by running `gem install google-api-client` and
#    `gem install googleauth`

require 'googleauth'
require 'google/apis/genomics_v1'

service = Google::Apis::GenomicsV1::GenomicsService.new

service.authorization = \
    Google::Auth.get_application_default(['https://www.googleapis.com/auth/cloud-platform'])

# The ID of the variant to be deleted.
variant_id = 'my-variant-id'  # TODO: Update placeholder value.

service.delete_variant(variant_id)
# BEFORE RUNNING:
# ---------------
# 1. If not already done, enable the Genomics API
#    and check the quota for your project at
#    https://console.developers.google.com/apis/api/genomics
# 2. This sample uses Application Default Credentials for authentication.
#    If not already done, install the gcloud CLI from
#    https://cloud.google.com/sdk and run
#    `gcloud beta auth application-default login`.
#    For more information, see
#    https://developers.google.com/identity/protocols/application-default-credentials
# 3. Install the Ruby client library and Application Default Credentials
#    library by running `gem install google-api-client` and
#    `gem install googleauth`

require 'googleauth'
require 'google/apis/genomics_v1'

service = Google::Apis::GenomicsV1::GenomicsService.new

service.authorization = \
    Google::Auth.get_application_default(['https://www.googleapis.com/auth/cloud-platform'])

# The ID of the variant.
variant_id = 'my-variant-id'  # TODO: Update placeholder value.

response = service.get_variant(variant_id)

# TODO: Change code below to process the `response` object:
<<<<<<< HEAD
puts JSON.pretty_unparse(response.to_h)
=======
puts response.to_json
>>>>>>> abe9ebdb
# BEFORE RUNNING:
# ---------------
# 1. If not already done, enable the Genomics API
#    and check the quota for your project at
#    https://console.developers.google.com/apis/api/genomics
# 2. This sample uses Application Default Credentials for authentication.
#    If not already done, install the gcloud CLI from
#    https://cloud.google.com/sdk and run
#    `gcloud beta auth application-default login`.
#    For more information, see
#    https://developers.google.com/identity/protocols/application-default-credentials
# 3. Install the Ruby client library and Application Default Credentials
#    library by running `gem install google-api-client` and
#    `gem install googleauth`

require 'googleauth'
require 'google/apis/genomics_v1'

service = Google::Apis::GenomicsV1::GenomicsService.new

service.authorization = \
    Google::Auth.get_application_default(['https://www.googleapis.com/auth/cloud-platform'])

# TODO: Assign values to desired members of `request_body`:
request_body = Google::Apis::GenomicsV1::ImportVariantsRequest.new

response = service.import_variants(request_body)

# TODO: Change code below to process the `response` object:
<<<<<<< HEAD
puts JSON.pretty_unparse(response.to_h)
=======
puts response.to_json
>>>>>>> abe9ebdb
# BEFORE RUNNING:
# ---------------
# 1. If not already done, enable the Genomics API
#    and check the quota for your project at
#    https://console.developers.google.com/apis/api/genomics
# 2. This sample uses Application Default Credentials for authentication.
#    If not already done, install the gcloud CLI from
#    https://cloud.google.com/sdk and run
#    `gcloud beta auth application-default login`.
#    For more information, see
#    https://developers.google.com/identity/protocols/application-default-credentials
# 3. Install the Ruby client library and Application Default Credentials
#    library by running `gem install google-api-client` and
#    `gem install googleauth`

require 'googleauth'
require 'google/apis/genomics_v1'

service = Google::Apis::GenomicsV1::GenomicsService.new

service.authorization = \
    Google::Auth.get_application_default(['https://www.googleapis.com/auth/cloud-platform'])

# TODO: Assign values to desired members of `request_body`:
request_body = Google::Apis::GenomicsV1::MergeVariantsRequest.new

service.merge_variants(request_body)
# BEFORE RUNNING:
# ---------------
# 1. If not already done, enable the Genomics API
#    and check the quota for your project at
#    https://console.developers.google.com/apis/api/genomics
# 2. This sample uses Application Default Credentials for authentication.
#    If not already done, install the gcloud CLI from
#    https://cloud.google.com/sdk and run
#    `gcloud beta auth application-default login`.
#    For more information, see
#    https://developers.google.com/identity/protocols/application-default-credentials
# 3. Install the Ruby client library and Application Default Credentials
#    library by running `gem install google-api-client` and
#    `gem install googleauth`

require 'googleauth'
require 'google/apis/genomics_v1'

service = Google::Apis::GenomicsV1::GenomicsService.new

service.authorization = \
    Google::Auth.get_application_default(['https://www.googleapis.com/auth/cloud-platform'])

# The ID of the variant to be updated.
variant_id = 'my-variant-id'  # TODO: Update placeholder value.

# TODO: Assign values to desired members of `request_body`. Only assigned
# members will be changed:
request_body = Google::Apis::GenomicsV1::Variant.new

response = service.patch_variant(variant_id, request_body)

# TODO: Change code below to process the `response` object:
<<<<<<< HEAD
puts JSON.pretty_unparse(response.to_h)
=======
puts response.to_json
>>>>>>> abe9ebdb
# BEFORE RUNNING:
# ---------------
# 1. If not already done, enable the Genomics API
#    and check the quota for your project at
#    https://console.developers.google.com/apis/api/genomics
# 2. This sample uses Application Default Credentials for authentication.
#    If not already done, install the gcloud CLI from
#    https://cloud.google.com/sdk and run
#    `gcloud beta auth application-default login`.
#    For more information, see
#    https://developers.google.com/identity/protocols/application-default-credentials
# 3. Install the Ruby client library and Application Default Credentials
#    library by running `gem install google-api-client` and
#    `gem install googleauth`

require 'googleauth'
require 'google/apis/genomics_v1'

service = Google::Apis::GenomicsV1::GenomicsService.new

service.authorization = \
    Google::Auth.get_application_default(['https://www.googleapis.com/auth/cloud-platform'])

# TODO: Assign values to desired members of `request_body`:
request_body = Google::Apis::GenomicsV1::SearchVariantsRequest.new

variants = service.fetch_all(items: :variants) do |token|
  request_body.page_token = token
  service.search_variants(request_body)
end

variants.each do |variant|
  # TODO: Change code below to process each `variant` resource:
<<<<<<< HEAD
  puts JSON.pretty_unparse(variant.to_h)
=======
  puts variant.to_json
>>>>>>> abe9ebdb
end
# BEFORE RUNNING:
# ---------------
# 1. If not already done, enable the Genomics API
#    and check the quota for your project at
#    https://console.developers.google.com/apis/api/genomics
# 2. This sample uses Application Default Credentials for authentication.
#    If not already done, install the gcloud CLI from
#    https://cloud.google.com/sdk and run
#    `gcloud beta auth application-default login`.
#    For more information, see
#    https://developers.google.com/identity/protocols/application-default-credentials
# 3. Install the Ruby client library and Application Default Credentials
#    library by running `gem install google-api-client` and
#    `gem install googleauth`

require 'googleauth'
require 'google/apis/genomics_v1'

service = Google::Apis::GenomicsV1::GenomicsService.new

service.authorization = \
    Google::Auth.get_application_default(['https://www.googleapis.com/auth/cloud-platform'])

# TODO: Assign values to desired members of `request_body`:
request_body = Google::Apis::GenomicsV1::StreamVariantsRequest.new

response = service.stream_variants(request_body)

# TODO: Change code below to process the `response` object:
<<<<<<< HEAD
puts JSON.pretty_unparse(response.to_h)
=======
puts response.to_json
>>>>>>> abe9ebdb
# BEFORE RUNNING:
# ---------------
# 1. If not already done, enable the Genomics API
#    and check the quota for your project at
#    https://console.developers.google.com/apis/api/genomics
# 2. This sample uses Application Default Credentials for authentication.
#    If not already done, install the gcloud CLI from
#    https://cloud.google.com/sdk and run
#    `gcloud beta auth application-default login`.
#    For more information, see
#    https://developers.google.com/identity/protocols/application-default-credentials
# 3. Install the Ruby client library and Application Default Credentials
#    library by running `gem install google-api-client` and
#    `gem install googleauth`

require 'googleauth'
require 'google/apis/genomics_v1'

service = Google::Apis::GenomicsV1::GenomicsService.new

service.authorization = \
    Google::Auth.get_application_default(['https://www.googleapis.com/auth/cloud-platform'])

# TODO: Assign values to desired members of `request_body`:
request_body = Google::Apis::GenomicsV1::VariantSet.new

response = service.create_variantset(request_body)

# TODO: Change code below to process the `response` object:
<<<<<<< HEAD
puts JSON.pretty_unparse(response.to_h)
=======
puts response.to_json
>>>>>>> abe9ebdb
# BEFORE RUNNING:
# ---------------
# 1. If not already done, enable the Genomics API
#    and check the quota for your project at
#    https://console.developers.google.com/apis/api/genomics
# 2. This sample uses Application Default Credentials for authentication.
#    If not already done, install the gcloud CLI from
#    https://cloud.google.com/sdk and run
#    `gcloud beta auth application-default login`.
#    For more information, see
#    https://developers.google.com/identity/protocols/application-default-credentials
# 3. Install the Ruby client library and Application Default Credentials
#    library by running `gem install google-api-client` and
#    `gem install googleauth`

require 'googleauth'
require 'google/apis/genomics_v1'

service = Google::Apis::GenomicsV1::GenomicsService.new

service.authorization = \
    Google::Auth.get_application_default(['https://www.googleapis.com/auth/cloud-platform'])

# The ID of the variant set to be deleted.
variant_set_id = 'my-variant-set-id'  # TODO: Update placeholder value.

service.delete_variantset(variant_set_id)
# BEFORE RUNNING:
# ---------------
# 1. If not already done, enable the Genomics API
#    and check the quota for your project at
#    https://console.developers.google.com/apis/api/genomics
# 2. This sample uses Application Default Credentials for authentication.
#    If not already done, install the gcloud CLI from
#    https://cloud.google.com/sdk and run
#    `gcloud beta auth application-default login`.
#    For more information, see
#    https://developers.google.com/identity/protocols/application-default-credentials
# 3. Install the Ruby client library and Application Default Credentials
#    library by running `gem install google-api-client` and
#    `gem install googleauth`

require 'googleauth'
require 'google/apis/genomics_v1'

service = Google::Apis::GenomicsV1::GenomicsService.new

service.authorization = \
    Google::Auth.get_application_default(['https://www.googleapis.com/auth/cloud-platform'])

# Required. The ID of the variant set that contains variant data which should be exported. The caller
# must have READ access to this variant set.
variant_set_id = 'my-variant-set-id'  # TODO: Update placeholder value.

# TODO: Assign values to desired members of `request_body`:
request_body = Google::Apis::GenomicsV1::ExportVariantSetRequest.new

response = service.export_variant_set(variant_set_id, request_body)

# TODO: Change code below to process the `response` object:
<<<<<<< HEAD
puts JSON.pretty_unparse(response.to_h)
=======
puts response.to_json
>>>>>>> abe9ebdb
# BEFORE RUNNING:
# ---------------
# 1. If not already done, enable the Genomics API
#    and check the quota for your project at
#    https://console.developers.google.com/apis/api/genomics
# 2. This sample uses Application Default Credentials for authentication.
#    If not already done, install the gcloud CLI from
#    https://cloud.google.com/sdk and run
#    `gcloud beta auth application-default login`.
#    For more information, see
#    https://developers.google.com/identity/protocols/application-default-credentials
# 3. Install the Ruby client library and Application Default Credentials
#    library by running `gem install google-api-client` and
#    `gem install googleauth`

require 'googleauth'
require 'google/apis/genomics_v1'

service = Google::Apis::GenomicsV1::GenomicsService.new

service.authorization = \
    Google::Auth.get_application_default(['https://www.googleapis.com/auth/cloud-platform'])

# Required. The ID of the variant set.
variant_set_id = 'my-variant-set-id'  # TODO: Update placeholder value.

response = service.get_variantset(variant_set_id)

# TODO: Change code below to process the `response` object:
<<<<<<< HEAD
puts JSON.pretty_unparse(response.to_h)
=======
puts response.to_json
>>>>>>> abe9ebdb
# BEFORE RUNNING:
# ---------------
# 1. If not already done, enable the Genomics API
#    and check the quota for your project at
#    https://console.developers.google.com/apis/api/genomics
# 2. This sample uses Application Default Credentials for authentication.
#    If not already done, install the gcloud CLI from
#    https://cloud.google.com/sdk and run
#    `gcloud beta auth application-default login`.
#    For more information, see
#    https://developers.google.com/identity/protocols/application-default-credentials
# 3. Install the Ruby client library and Application Default Credentials
#    library by running `gem install google-api-client` and
#    `gem install googleauth`

require 'googleauth'
require 'google/apis/genomics_v1'

service = Google::Apis::GenomicsV1::GenomicsService.new

service.authorization = \
    Google::Auth.get_application_default(['https://www.googleapis.com/auth/cloud-platform'])

# The ID of the variant to be updated (must already exist).
variant_set_id = 'my-variant-set-id'  # TODO: Update placeholder value.

# TODO: Assign values to desired members of `request_body`. Only assigned
# members will be changed:
request_body = Google::Apis::GenomicsV1::VariantSet.new

response = service.patch_variantset(variant_set_id, request_body)

# TODO: Change code below to process the `response` object:
<<<<<<< HEAD
puts JSON.pretty_unparse(response.to_h)
=======
puts response.to_json
>>>>>>> abe9ebdb
# BEFORE RUNNING:
# ---------------
# 1. If not already done, enable the Genomics API
#    and check the quota for your project at
#    https://console.developers.google.com/apis/api/genomics
# 2. This sample uses Application Default Credentials for authentication.
#    If not already done, install the gcloud CLI from
#    https://cloud.google.com/sdk and run
#    `gcloud beta auth application-default login`.
#    For more information, see
#    https://developers.google.com/identity/protocols/application-default-credentials
# 3. Install the Ruby client library and Application Default Credentials
#    library by running `gem install google-api-client` and
#    `gem install googleauth`

require 'googleauth'
require 'google/apis/genomics_v1'

service = Google::Apis::GenomicsV1::GenomicsService.new

service.authorization = \
    Google::Auth.get_application_default(['https://www.googleapis.com/auth/cloud-platform'])

# TODO: Assign values to desired members of `request_body`:
request_body = Google::Apis::GenomicsV1::SearchVariantSetsRequest.new

variant_sets = service.fetch_all(items: :variant_sets) do |token|
  request_body.page_token = token
  service.search_variant_sets(request_body)
end

variant_sets.each do |variant_set|
  # TODO: Change code below to process each `variant_set` resource:
<<<<<<< HEAD
  puts JSON.pretty_unparse(variant_set.to_h)
=======
  puts variant_set.to_json
>>>>>>> abe9ebdb
end<|MERGE_RESOLUTION|>--- conflicted
+++ resolved
@@ -28,11 +28,7 @@
 response = service.batch_create_annotations(request_body)
 
 # TODO: Change code below to process the `response` object:
-<<<<<<< HEAD
-puts JSON.pretty_unparse(response.to_h)
-=======
-puts response.to_json
->>>>>>> abe9ebdb
+puts response.to_json
 # BEFORE RUNNING:
 # ---------------
 # 1. If not already done, enable the Genomics API
@@ -62,11 +58,7 @@
 response = service.create_annotation(request_body)
 
 # TODO: Change code below to process the `response` object:
-<<<<<<< HEAD
-puts JSON.pretty_unparse(response.to_h)
-=======
-puts response.to_json
->>>>>>> abe9ebdb
+puts response.to_json
 # BEFORE RUNNING:
 # ---------------
 # 1. If not already done, enable the Genomics API
@@ -123,11 +115,7 @@
 response = service.get_annotation(annotation_id)
 
 # TODO: Change code below to process the `response` object:
-<<<<<<< HEAD
-puts JSON.pretty_unparse(response.to_h)
-=======
-puts response.to_json
->>>>>>> abe9ebdb
+puts response.to_json
 # BEFORE RUNNING:
 # ---------------
 # 1. If not already done, enable the Genomics API
@@ -161,11 +149,7 @@
 
 annotations.each do |annotation|
   # TODO: Change code below to process each `annotation` resource:
-<<<<<<< HEAD
-  puts JSON.pretty_unparse(annotation.to_h)
-=======
   puts annotation.to_json
->>>>>>> abe9ebdb
 end
 # BEFORE RUNNING:
 # ---------------
@@ -200,11 +184,7 @@
 response = service.update_annotation(annotation_id, request_body)
 
 # TODO: Change code below to process the `response` object:
-<<<<<<< HEAD
-puts JSON.pretty_unparse(response.to_h)
-=======
-puts response.to_json
->>>>>>> abe9ebdb
+puts response.to_json
 # BEFORE RUNNING:
 # ---------------
 # 1. If not already done, enable the Genomics API
@@ -234,11 +214,7 @@
 response = service.create_annotation_set(request_body)
 
 # TODO: Change code below to process the `response` object:
-<<<<<<< HEAD
-puts JSON.pretty_unparse(response.to_h)
-=======
-puts response.to_json
->>>>>>> abe9ebdb
+puts response.to_json
 # BEFORE RUNNING:
 # ---------------
 # 1. If not already done, enable the Genomics API
@@ -295,11 +271,7 @@
 response = service.get_annotation_set(annotation_set_id)
 
 # TODO: Change code below to process the `response` object:
-<<<<<<< HEAD
-puts JSON.pretty_unparse(response.to_h)
-=======
-puts response.to_json
->>>>>>> abe9ebdb
+puts response.to_json
 # BEFORE RUNNING:
 # ---------------
 # 1. If not already done, enable the Genomics API
@@ -333,11 +305,7 @@
 
 annotation_sets.each do |annotation_set|
   # TODO: Change code below to process each `annotation_set` resource:
-<<<<<<< HEAD
-  puts JSON.pretty_unparse(annotation_set.to_h)
-=======
   puts annotation_set.to_json
->>>>>>> abe9ebdb
 end
 # BEFORE RUNNING:
 # ---------------
@@ -372,11 +340,7 @@
 response = service.update_annotationset(annotation_set_id, request_body)
 
 # TODO: Change code below to process the `response` object:
-<<<<<<< HEAD
-puts JSON.pretty_unparse(response.to_h)
-=======
-puts response.to_json
->>>>>>> abe9ebdb
+puts response.to_json
 # BEFORE RUNNING:
 # ---------------
 # 1. If not already done, enable the Genomics API
@@ -406,11 +370,7 @@
 response = service.create_call_set(request_body)
 
 # TODO: Change code below to process the `response` object:
-<<<<<<< HEAD
-puts JSON.pretty_unparse(response.to_h)
-=======
-puts response.to_json
->>>>>>> abe9ebdb
+puts response.to_json
 # BEFORE RUNNING:
 # ---------------
 # 1. If not already done, enable the Genomics API
@@ -467,11 +427,7 @@
 response = service.get_call_set(call_set_id)
 
 # TODO: Change code below to process the `response` object:
-<<<<<<< HEAD
-puts JSON.pretty_unparse(response.to_h)
-=======
-puts response.to_json
->>>>>>> abe9ebdb
+puts response.to_json
 # BEFORE RUNNING:
 # ---------------
 # 1. If not already done, enable the Genomics API
@@ -505,11 +461,7 @@
 response = service.patch_call_set(call_set_id, request_body)
 
 # TODO: Change code below to process the `response` object:
-<<<<<<< HEAD
-puts JSON.pretty_unparse(response.to_h)
-=======
-puts response.to_json
->>>>>>> abe9ebdb
+puts response.to_json
 # BEFORE RUNNING:
 # ---------------
 # 1. If not already done, enable the Genomics API
@@ -543,11 +495,7 @@
 
 call_sets.each do |call_set|
   # TODO: Change code below to process each `call_set` resource:
-<<<<<<< HEAD
-  puts JSON.pretty_unparse(call_set.to_h)
-=======
   puts call_set.to_json
->>>>>>> abe9ebdb
 end
 # BEFORE RUNNING:
 # ---------------
@@ -578,11 +526,7 @@
 response = service.create_dataset(request_body)
 
 # TODO: Change code below to process the `response` object:
-<<<<<<< HEAD
-puts JSON.pretty_unparse(response.to_h)
-=======
-puts response.to_json
->>>>>>> abe9ebdb
+puts response.to_json
 # BEFORE RUNNING:
 # ---------------
 # 1. If not already done, enable the Genomics API
@@ -639,11 +583,7 @@
 response = service.get_dataset(dataset_id)
 
 # TODO: Change code below to process the `response` object:
-<<<<<<< HEAD
-puts JSON.pretty_unparse(response.to_h)
-=======
-puts response.to_json
->>>>>>> abe9ebdb
+puts response.to_json
 # BEFORE RUNNING:
 # ---------------
 # 1. If not already done, enable the Genomics API
@@ -676,11 +616,7 @@
 response = service.get_dataset_iam_policy(resource, request_body)
 
 # TODO: Change code below to process the `response` object:
-<<<<<<< HEAD
-puts JSON.pretty_unparse(response.to_h)
-=======
-puts response.to_json
->>>>>>> abe9ebdb
+puts response.to_json
 # BEFORE RUNNING:
 # ---------------
 # 1. If not already done, enable the Genomics API
@@ -710,11 +646,7 @@
 
 datasets.each do |dataset|
   # TODO: Change code below to process each `dataset` resource:
-<<<<<<< HEAD
-  puts JSON.pretty_unparse(dataset.to_h)
-=======
   puts dataset.to_json
->>>>>>> abe9ebdb
 end
 # BEFORE RUNNING:
 # ---------------
@@ -749,11 +681,7 @@
 response = service.patch_dataset(dataset_id, request_body)
 
 # TODO: Change code below to process the `response` object:
-<<<<<<< HEAD
-puts JSON.pretty_unparse(response.to_h)
-=======
-puts response.to_json
->>>>>>> abe9ebdb
+puts response.to_json
 # BEFORE RUNNING:
 # ---------------
 # 1. If not already done, enable the Genomics API
@@ -786,11 +714,7 @@
 response = service.set_dataset_iam_policy(resource, request_body)
 
 # TODO: Change code below to process the `response` object:
-<<<<<<< HEAD
-puts JSON.pretty_unparse(response.to_h)
-=======
-puts response.to_json
->>>>>>> abe9ebdb
+puts response.to_json
 # BEFORE RUNNING:
 # ---------------
 # 1. If not already done, enable the Genomics API
@@ -823,11 +747,7 @@
 response = service.test_dataset_iam_permissions(resource, request_body)
 
 # TODO: Change code below to process the `response` object:
-<<<<<<< HEAD
-puts JSON.pretty_unparse(response.to_h)
-=======
-puts response.to_json
->>>>>>> abe9ebdb
+puts response.to_json
 # BEFORE RUNNING:
 # ---------------
 # 1. If not already done, enable the Genomics API
@@ -860,11 +780,7 @@
 response = service.undelete_dataset(dataset_id, request_body)
 
 # TODO: Change code below to process the `response` object:
-<<<<<<< HEAD
-puts JSON.pretty_unparse(response.to_h)
-=======
-puts response.to_json
->>>>>>> abe9ebdb
+puts response.to_json
 # BEFORE RUNNING:
 # ---------------
 # 1. If not already done, enable the Genomics API
@@ -924,11 +840,7 @@
 response = service.get_operation(name)
 
 # TODO: Change code below to process the `response` object:
-<<<<<<< HEAD
-puts JSON.pretty_unparse(response.to_h)
-=======
-puts response.to_json
->>>>>>> abe9ebdb
+puts response.to_json
 # BEFORE RUNNING:
 # ---------------
 # 1. If not already done, enable the Genomics API
@@ -961,11 +873,7 @@
 
 operations.each do |operation|
   # TODO: Change code below to process each `operation` resource:
-<<<<<<< HEAD
-  puts JSON.pretty_unparse(operation.to_h)
-=======
   puts operation.to_json
->>>>>>> abe9ebdb
 end
 # BEFORE RUNNING:
 # ---------------
@@ -999,11 +907,7 @@
 
 coverage_buckets.each do |coverage_bucket|
   # TODO: Change code below to process each `coverage_bucket` resource:
-<<<<<<< HEAD
-  puts JSON.pretty_unparse(coverage_bucket.to_h)
-=======
   puts coverage_bucket.to_json
->>>>>>> abe9ebdb
 end
 # BEFORE RUNNING:
 # ---------------
@@ -1066,11 +970,7 @@
 response = service.export_read_group_sets(read_group_set_id, request_body)
 
 # TODO: Change code below to process the `response` object:
-<<<<<<< HEAD
-puts JSON.pretty_unparse(response.to_h)
-=======
-puts response.to_json
->>>>>>> abe9ebdb
+puts response.to_json
 # BEFORE RUNNING:
 # ---------------
 # 1. If not already done, enable the Genomics API
@@ -1100,11 +1000,7 @@
 response = service.get_read_group_set(read_group_set_id)
 
 # TODO: Change code below to process the `response` object:
-<<<<<<< HEAD
-puts JSON.pretty_unparse(response.to_h)
-=======
-puts response.to_json
->>>>>>> abe9ebdb
+puts response.to_json
 # BEFORE RUNNING:
 # ---------------
 # 1. If not already done, enable the Genomics API
@@ -1134,11 +1030,7 @@
 response = service.import_read_group_sets(request_body)
 
 # TODO: Change code below to process the `response` object:
-<<<<<<< HEAD
-puts JSON.pretty_unparse(response.to_h)
-=======
-puts response.to_json
->>>>>>> abe9ebdb
+puts response.to_json
 # BEFORE RUNNING:
 # ---------------
 # 1. If not already done, enable the Genomics API
@@ -1173,11 +1065,7 @@
 response = service.patch_read_group_set(read_group_set_id, request_body)
 
 # TODO: Change code below to process the `response` object:
-<<<<<<< HEAD
-puts JSON.pretty_unparse(response.to_h)
-=======
-puts response.to_json
->>>>>>> abe9ebdb
+puts response.to_json
 # BEFORE RUNNING:
 # ---------------
 # 1. If not already done, enable the Genomics API
@@ -1211,11 +1099,7 @@
 
 read_group_sets.each do |read_group_set|
   # TODO: Change code below to process each `read_group_set` resource:
-<<<<<<< HEAD
-  puts JSON.pretty_unparse(read_group_set.to_h)
-=======
   puts read_group_set.to_json
->>>>>>> abe9ebdb
 end
 # BEFORE RUNNING:
 # ---------------
@@ -1250,11 +1134,7 @@
 
 alignments.each do |read|
   # TODO: Change code below to process each `read` resource:
-<<<<<<< HEAD
-  puts JSON.pretty_unparse(read.to_h)
-=======
   puts read.to_json
->>>>>>> abe9ebdb
 end
 # BEFORE RUNNING:
 # ---------------
@@ -1285,11 +1165,7 @@
 response = service.stream_reads(request_body)
 
 # TODO: Change code below to process the `response` object:
-<<<<<<< HEAD
-puts JSON.pretty_unparse(response.to_h)
-=======
-puts response.to_json
->>>>>>> abe9ebdb
+puts response.to_json
 # BEFORE RUNNING:
 # ---------------
 # 1. If not already done, enable the Genomics API
@@ -1322,11 +1198,7 @@
 
 sequence.each do |item|
   # TODO: Change code below to process each `item` resource:
-<<<<<<< HEAD
-  puts JSON.pretty_unparse(item.to_h)
-=======
   puts item.to_json
->>>>>>> abe9ebdb
 end
 # BEFORE RUNNING:
 # ---------------
@@ -1357,11 +1229,7 @@
 response = service.get_reference(reference_id)
 
 # TODO: Change code below to process the `response` object:
-<<<<<<< HEAD
-puts JSON.pretty_unparse(response.to_h)
-=======
-puts response.to_json
->>>>>>> abe9ebdb
+puts response.to_json
 # BEFORE RUNNING:
 # ---------------
 # 1. If not already done, enable the Genomics API
@@ -1395,11 +1263,7 @@
 
 references.each do |reference|
   # TODO: Change code below to process each `reference` resource:
-<<<<<<< HEAD
-  puts JSON.pretty_unparse(reference.to_h)
-=======
   puts reference.to_json
->>>>>>> abe9ebdb
 end
 # BEFORE RUNNING:
 # ---------------
@@ -1430,11 +1294,7 @@
 response = service.get_reference_set(reference_set_id)
 
 # TODO: Change code below to process the `response` object:
-<<<<<<< HEAD
-puts JSON.pretty_unparse(response.to_h)
-=======
-puts response.to_json
->>>>>>> abe9ebdb
+puts response.to_json
 # BEFORE RUNNING:
 # ---------------
 # 1. If not already done, enable the Genomics API
@@ -1468,11 +1328,7 @@
 
 reference_sets.each do |reference_set|
   # TODO: Change code below to process each `reference_set` resource:
-<<<<<<< HEAD
-  puts JSON.pretty_unparse(reference_set.to_h)
-=======
   puts reference_set.to_json
->>>>>>> abe9ebdb
 end
 # BEFORE RUNNING:
 # ---------------
@@ -1503,11 +1359,7 @@
 response = service.create_variant(request_body)
 
 # TODO: Change code below to process the `response` object:
-<<<<<<< HEAD
-puts JSON.pretty_unparse(response.to_h)
-=======
-puts response.to_json
->>>>>>> abe9ebdb
+puts response.to_json
 # BEFORE RUNNING:
 # ---------------
 # 1. If not already done, enable the Genomics API
@@ -1564,11 +1416,7 @@
 response = service.get_variant(variant_id)
 
 # TODO: Change code below to process the `response` object:
-<<<<<<< HEAD
-puts JSON.pretty_unparse(response.to_h)
-=======
-puts response.to_json
->>>>>>> abe9ebdb
+puts response.to_json
 # BEFORE RUNNING:
 # ---------------
 # 1. If not already done, enable the Genomics API
@@ -1598,11 +1446,7 @@
 response = service.import_variants(request_body)
 
 # TODO: Change code below to process the `response` object:
-<<<<<<< HEAD
-puts JSON.pretty_unparse(response.to_h)
-=======
-puts response.to_json
->>>>>>> abe9ebdb
+puts response.to_json
 # BEFORE RUNNING:
 # ---------------
 # 1. If not already done, enable the Genomics API
@@ -1663,11 +1507,7 @@
 response = service.patch_variant(variant_id, request_body)
 
 # TODO: Change code below to process the `response` object:
-<<<<<<< HEAD
-puts JSON.pretty_unparse(response.to_h)
-=======
-puts response.to_json
->>>>>>> abe9ebdb
+puts response.to_json
 # BEFORE RUNNING:
 # ---------------
 # 1. If not already done, enable the Genomics API
@@ -1701,11 +1541,7 @@
 
 variants.each do |variant|
   # TODO: Change code below to process each `variant` resource:
-<<<<<<< HEAD
-  puts JSON.pretty_unparse(variant.to_h)
-=======
   puts variant.to_json
->>>>>>> abe9ebdb
 end
 # BEFORE RUNNING:
 # ---------------
@@ -1736,11 +1572,7 @@
 response = service.stream_variants(request_body)
 
 # TODO: Change code below to process the `response` object:
-<<<<<<< HEAD
-puts JSON.pretty_unparse(response.to_h)
-=======
-puts response.to_json
->>>>>>> abe9ebdb
+puts response.to_json
 # BEFORE RUNNING:
 # ---------------
 # 1. If not already done, enable the Genomics API
@@ -1770,11 +1602,7 @@
 response = service.create_variantset(request_body)
 
 # TODO: Change code below to process the `response` object:
-<<<<<<< HEAD
-puts JSON.pretty_unparse(response.to_h)
-=======
-puts response.to_json
->>>>>>> abe9ebdb
+puts response.to_json
 # BEFORE RUNNING:
 # ---------------
 # 1. If not already done, enable the Genomics API
@@ -1835,11 +1663,7 @@
 response = service.export_variant_set(variant_set_id, request_body)
 
 # TODO: Change code below to process the `response` object:
-<<<<<<< HEAD
-puts JSON.pretty_unparse(response.to_h)
-=======
-puts response.to_json
->>>>>>> abe9ebdb
+puts response.to_json
 # BEFORE RUNNING:
 # ---------------
 # 1. If not already done, enable the Genomics API
@@ -1869,11 +1693,7 @@
 response = service.get_variantset(variant_set_id)
 
 # TODO: Change code below to process the `response` object:
-<<<<<<< HEAD
-puts JSON.pretty_unparse(response.to_h)
-=======
-puts response.to_json
->>>>>>> abe9ebdb
+puts response.to_json
 # BEFORE RUNNING:
 # ---------------
 # 1. If not already done, enable the Genomics API
@@ -1907,11 +1727,7 @@
 response = service.patch_variantset(variant_set_id, request_body)
 
 # TODO: Change code below to process the `response` object:
-<<<<<<< HEAD
-puts JSON.pretty_unparse(response.to_h)
-=======
-puts response.to_json
->>>>>>> abe9ebdb
+puts response.to_json
 # BEFORE RUNNING:
 # ---------------
 # 1. If not already done, enable the Genomics API
@@ -1945,9 +1761,5 @@
 
 variant_sets.each do |variant_set|
   # TODO: Change code below to process each `variant_set` resource:
-<<<<<<< HEAD
-  puts JSON.pretty_unparse(variant_set.to_h)
-=======
   puts variant_set.to_json
->>>>>>> abe9ebdb
 end