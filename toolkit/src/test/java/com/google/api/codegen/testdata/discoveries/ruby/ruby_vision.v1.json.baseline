--- conflicted
+++ resolved
@@ -28,8 +28,4 @@
 response = service.annotate_image(request_body)
 
 # TODO: Change code below to process the `response` object:
-<<<<<<< HEAD
-puts JSON.pretty_unparse(response.to_h)
-=======
-puts response.to_json
->>>>>>> abe9ebdb
+puts response.to_json