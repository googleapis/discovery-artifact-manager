--- conflicted
+++ resolved
@@ -30,11 +30,7 @@
 response = service.get_project_snapshot_iam_policy(resource)
 
 # TODO: Change code below to process the `response` object:
-<<<<<<< HEAD
-puts JSON.pretty_unparse(response.to_h)
-=======
-puts response.to_json
->>>>>>> abe9ebdb
+puts response.to_json
 # BEFORE RUNNING:
 # ---------------
 # 1. If not already done, enable the Google Cloud Pub/Sub API
@@ -69,11 +65,7 @@
 response = service.set_snapshot_iam_policy(resource, request_body)
 
 # TODO: Change code below to process the `response` object:
-<<<<<<< HEAD
-puts JSON.pretty_unparse(response.to_h)
-=======
-puts response.to_json
->>>>>>> abe9ebdb
+puts response.to_json
 # BEFORE RUNNING:
 # ---------------
 # 1. If not already done, enable the Google Cloud Pub/Sub API
@@ -108,11 +100,7 @@
 response = service.test_snapshot_iam_permissions(resource, request_body)
 
 # TODO: Change code below to process the `response` object:
-<<<<<<< HEAD
-puts JSON.pretty_unparse(response.to_h)
-=======
-puts response.to_json
->>>>>>> abe9ebdb
+puts response.to_json
 # BEFORE RUNNING:
 # ---------------
 # 1. If not already done, enable the Google Cloud Pub/Sub API
@@ -182,11 +170,7 @@
 response = service.create_subscription(name, request_body)
 
 # TODO: Change code below to process the `response` object:
-<<<<<<< HEAD
-puts JSON.pretty_unparse(response.to_h)
-=======
-puts response.to_json
->>>>>>> abe9ebdb
+puts response.to_json
 # BEFORE RUNNING:
 # ---------------
 # 1. If not already done, enable the Google Cloud Pub/Sub API
@@ -245,11 +229,7 @@
 response = service.get_subscription(subscription)
 
 # TODO: Change code below to process the `response` object:
-<<<<<<< HEAD
-puts JSON.pretty_unparse(response.to_h)
-=======
-puts response.to_json
->>>>>>> abe9ebdb
+puts response.to_json
 # BEFORE RUNNING:
 # ---------------
 # 1. If not already done, enable the Google Cloud Pub/Sub API
@@ -281,11 +261,7 @@
 response = service.get_project_subscription_iam_policy(resource)
 
 # TODO: Change code below to process the `response` object:
-<<<<<<< HEAD
-puts JSON.pretty_unparse(response.to_h)
-=======
-puts response.to_json
->>>>>>> abe9ebdb
+puts response.to_json
 # BEFORE RUNNING:
 # ---------------
 # 1. If not already done, enable the Google Cloud Pub/Sub API
@@ -319,11 +295,7 @@
 
 subscriptions.each do |subscription|
   # TODO: Change code below to process each `subscription` resource:
-<<<<<<< HEAD
-  puts JSON.pretty_unparse(subscription.to_h)
-=======
   puts subscription.to_json
->>>>>>> abe9ebdb
 end
 # BEFORE RUNNING:
 # ---------------
@@ -420,11 +392,7 @@
 response = service.pull_subscription(subscription, request_body)
 
 # TODO: Change code below to process the `response` object:
-<<<<<<< HEAD
-puts JSON.pretty_unparse(response.to_h)
-=======
-puts response.to_json
->>>>>>> abe9ebdb
+puts response.to_json
 # BEFORE RUNNING:
 # ---------------
 # 1. If not already done, enable the Google Cloud Pub/Sub API
@@ -459,11 +427,7 @@
 response = service.set_subscription_iam_policy(resource, request_body)
 
 # TODO: Change code below to process the `response` object:
-<<<<<<< HEAD
-puts JSON.pretty_unparse(response.to_h)
-=======
-puts response.to_json
->>>>>>> abe9ebdb
+puts response.to_json
 # BEFORE RUNNING:
 # ---------------
 # 1. If not already done, enable the Google Cloud Pub/Sub API
@@ -498,11 +462,7 @@
 response = service.test_subscription_iam_permissions(resource, request_body)
 
 # TODO: Change code below to process the `response` object:
-<<<<<<< HEAD
-puts JSON.pretty_unparse(response.to_h)
-=======
-puts response.to_json
->>>>>>> abe9ebdb
+puts response.to_json
 # BEFORE RUNNING:
 # ---------------
 # 1. If not already done, enable the Google Cloud Pub/Sub API
@@ -541,11 +501,7 @@
 response = service.create_topic(name, request_body)
 
 # TODO: Change code below to process the `response` object:
-<<<<<<< HEAD
-puts JSON.pretty_unparse(response.to_h)
-=======
-puts response.to_json
->>>>>>> abe9ebdb
+puts response.to_json
 # BEFORE RUNNING:
 # ---------------
 # 1. If not already done, enable the Google Cloud Pub/Sub API
@@ -604,11 +560,7 @@
 response = service.get_topic(topic)
 
 # TODO: Change code below to process the `response` object:
-<<<<<<< HEAD
-puts JSON.pretty_unparse(response.to_h)
-=======
-puts response.to_json
->>>>>>> abe9ebdb
+puts response.to_json
 # BEFORE RUNNING:
 # ---------------
 # 1. If not already done, enable the Google Cloud Pub/Sub API
@@ -640,11 +592,7 @@
 response = service.get_project_topic_iam_policy(resource)
 
 # TODO: Change code below to process the `response` object:
-<<<<<<< HEAD
-puts JSON.pretty_unparse(response.to_h)
-=======
-puts response.to_json
->>>>>>> abe9ebdb
+puts response.to_json
 # BEFORE RUNNING:
 # ---------------
 # 1. If not already done, enable the Google Cloud Pub/Sub API
@@ -678,11 +626,7 @@
 
 topics.each do |topic|
   # TODO: Change code below to process each `topic` resource:
-<<<<<<< HEAD
-  puts JSON.pretty_unparse(topic.to_h)
-=======
   puts topic.to_json
->>>>>>> abe9ebdb
 end
 # BEFORE RUNNING:
 # ---------------
@@ -717,11 +661,7 @@
 response = service.publish_topic(topic, request_body)
 
 # TODO: Change code below to process the `response` object:
-<<<<<<< HEAD
-puts JSON.pretty_unparse(response.to_h)
-=======
-puts response.to_json
->>>>>>> abe9ebdb
+puts response.to_json
 # BEFORE RUNNING:
 # ---------------
 # 1. If not already done, enable the Google Cloud Pub/Sub API
@@ -756,11 +696,7 @@
 response = service.set_topic_iam_policy(resource, request_body)
 
 # TODO: Change code below to process the `response` object:
-<<<<<<< HEAD
-puts JSON.pretty_unparse(response.to_h)
-=======
-puts response.to_json
->>>>>>> abe9ebdb
+puts response.to_json
 # BEFORE RUNNING:
 # ---------------
 # 1. If not already done, enable the Google Cloud Pub/Sub API
@@ -794,11 +730,7 @@
 
 subscriptions.each do |item|
   # TODO: Change code below to process each `item` resource:
-<<<<<<< HEAD
-  puts JSON.pretty_unparse(item.to_h)
-=======
   puts item.to_json
->>>>>>> abe9ebdb
 end
 # BEFORE RUNNING:
 # ---------------
@@ -834,8 +766,4 @@
 response = service.test_topic_iam_permissions(resource, request_body)
 
 # TODO: Change code below to process the `response` object:
-<<<<<<< HEAD
-puts JSON.pretty_unparse(response.to_h)
-=======
-puts response.to_json
->>>>>>> abe9ebdb
+puts response.to_json