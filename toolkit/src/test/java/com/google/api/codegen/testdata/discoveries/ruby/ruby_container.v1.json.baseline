
# BEFORE RUNNING:
# ---------------
# 1. If not already done, enable the Google Container Engine API
#    and check the quota for your project at
#    https://console.developers.google.com/apis/api/container
# 2. This sample uses Application Default Credentials for authentication.
#    If not already done, install the gcloud CLI from
#    https://cloud.google.com/sdk and run
#    `gcloud beta auth application-default login`.
#    For more information, see
#    https://developers.google.com/identity/protocols/application-default-credentials
# 3. Install the Ruby client library and Application Default Credentials
#    library by running `gem install google-api-client` and
#    `gem install googleauth`

require 'googleauth'
require 'google/apis/container_v1'

service = Google::Apis::ContainerV1::ContainerService.new

service.authorization = \
    Google::Auth.get_application_default(['https://www.googleapis.com/auth/cloud-platform'])

# The Google Developers Console [project ID or project number]
# (https://support.google.com/cloud/answer/6158840).
project_id = 'my-project-id'  # TODO: Update placeholder value.

# The name of the Google Compute Engine [zone](/compute/docs/zones#available) in which the cluster
# resides.
zone = 'my-zone'  # TODO: Update placeholder value.

# TODO: Assign values to desired members of `request_body`:
request_body = Google::Apis::ContainerV1::CreateClusterRequest.new

response = service.create_cluster(project_id, zone, request_body)

# TODO: Change code below to process the `response` object:
<<<<<<< HEAD
puts JSON.pretty_unparse(response.to_h)
=======
puts response.to_json
>>>>>>> abe9ebdb
# BEFORE RUNNING:
# ---------------
# 1. If not already done, enable the Google Container Engine API
#    and check the quota for your project at
#    https://console.developers.google.com/apis/api/container
# 2. This sample uses Application Default Credentials for authentication.
#    If not already done, install the gcloud CLI from
#    https://cloud.google.com/sdk and run
#    `gcloud beta auth application-default login`.
#    For more information, see
#    https://developers.google.com/identity/protocols/application-default-credentials
# 3. Install the Ruby client library and Application Default Credentials
#    library by running `gem install google-api-client` and
#    `gem install googleauth`

require 'googleauth'
require 'google/apis/container_v1'

service = Google::Apis::ContainerV1::ContainerService.new

service.authorization = \
    Google::Auth.get_application_default(['https://www.googleapis.com/auth/cloud-platform'])

# The Google Developers Console [project ID or project number]
# (https://support.google.com/cloud/answer/6158840).
project_id = 'my-project-id'  # TODO: Update placeholder value.

# The name of the Google Compute Engine [zone](/compute/docs/zones#available) in which the cluster
# resides.
zone = 'my-zone'  # TODO: Update placeholder value.

# The name of the cluster to delete.
cluster_id = 'my-cluster-id'  # TODO: Update placeholder value.

response = service.delete_zone_cluster(project_id, zone, cluster_id)

# TODO: Change code below to process the `response` object:
<<<<<<< HEAD
puts JSON.pretty_unparse(response.to_h)
=======
puts response.to_json
>>>>>>> abe9ebdb
# BEFORE RUNNING:
# ---------------
# 1. If not already done, enable the Google Container Engine API
#    and check the quota for your project at
#    https://console.developers.google.com/apis/api/container
# 2. This sample uses Application Default Credentials for authentication.
#    If not already done, install the gcloud CLI from
#    https://cloud.google.com/sdk and run
#    `gcloud beta auth application-default login`.
#    For more information, see
#    https://developers.google.com/identity/protocols/application-default-credentials
# 3. Install the Ruby client library and Application Default Credentials
#    library by running `gem install google-api-client` and
#    `gem install googleauth`

require 'googleauth'
require 'google/apis/container_v1'

service = Google::Apis::ContainerV1::ContainerService.new

service.authorization = \
    Google::Auth.get_application_default(['https://www.googleapis.com/auth/cloud-platform'])

# The Google Developers Console [project ID or project number]
# (https://support.google.com/cloud/answer/6158840).
project_id = 'my-project-id'  # TODO: Update placeholder value.

# The name of the Google Compute Engine [zone](/compute/docs/zones#available) in which the cluster
# resides.
zone = 'my-zone'  # TODO: Update placeholder value.

# The name of the cluster to retrieve.
cluster_id = 'my-cluster-id'  # TODO: Update placeholder value.

response = service.get_zone_cluster(project_id, zone, cluster_id)

# TODO: Change code below to process the `response` object:
<<<<<<< HEAD
puts JSON.pretty_unparse(response.to_h)
=======
puts response.to_json
>>>>>>> abe9ebdb
# BEFORE RUNNING:
# ---------------
# 1. If not already done, enable the Google Container Engine API
#    and check the quota for your project at
#    https://console.developers.google.com/apis/api/container
# 2. This sample uses Application Default Credentials for authentication.
#    If not already done, install the gcloud CLI from
#    https://cloud.google.com/sdk and run
#    `gcloud beta auth application-default login`.
#    For more information, see
#    https://developers.google.com/identity/protocols/application-default-credentials
# 3. Install the Ruby client library and Application Default Credentials
#    library by running `gem install google-api-client` and
#    `gem install googleauth`

require 'googleauth'
require 'google/apis/container_v1'

service = Google::Apis::ContainerV1::ContainerService.new

service.authorization = \
    Google::Auth.get_application_default(['https://www.googleapis.com/auth/cloud-platform'])

# The Google Developers Console [project ID or project number]
# (https://support.google.com/cloud/answer/6158840).
project_id = 'my-project-id'  # TODO: Update placeholder value.

# The name of the Google Compute Engine [zone](/compute/docs/zones#available) in which the cluster
# resides, or "-" for all zones.
zone = 'my-zone'  # TODO: Update placeholder value.

response = service.list_zone_clusters(project_id, zone)

# TODO: Change code below to process the `response` object:
<<<<<<< HEAD
puts JSON.pretty_unparse(response.to_h)
=======
puts response.to_json
>>>>>>> abe9ebdb
# BEFORE RUNNING:
# ---------------
# 1. If not already done, enable the Google Container Engine API
#    and check the quota for your project at
#    https://console.developers.google.com/apis/api/container
# 2. This sample uses Application Default Credentials for authentication.
#    If not already done, install the gcloud CLI from
#    https://cloud.google.com/sdk and run
#    `gcloud beta auth application-default login`.
#    For more information, see
#    https://developers.google.com/identity/protocols/application-default-credentials
# 3. Install the Ruby client library and Application Default Credentials
#    library by running `gem install google-api-client` and
#    `gem install googleauth`

require 'googleauth'
require 'google/apis/container_v1'

service = Google::Apis::ContainerV1::ContainerService.new

service.authorization = \
    Google::Auth.get_application_default(['https://www.googleapis.com/auth/cloud-platform'])

# The Google Developers Console [project ID or project number]
# (https://developers.google.com/console/help/new/#projectnumber).
project_id = 'my-project-id'  # TODO: Update placeholder value.

# The name of the Google Compute Engine [zone](/compute/docs/zones#available) in which the cluster
# resides.
zone = 'my-zone'  # TODO: Update placeholder value.

# The name of the cluster.
cluster_id = 'my-cluster-id'  # TODO: Update placeholder value.

# TODO: Assign values to desired members of `request_body`:
request_body = Google::Apis::ContainerV1::CreateNodePoolRequest.new

response = service.create_node_pool(project_id, zone, cluster_id, request_body)

# TODO: Change code below to process the `response` object:
<<<<<<< HEAD
puts JSON.pretty_unparse(response.to_h)
=======
puts response.to_json
>>>>>>> abe9ebdb
# BEFORE RUNNING:
# ---------------
# 1. If not already done, enable the Google Container Engine API
#    and check the quota for your project at
#    https://console.developers.google.com/apis/api/container
# 2. This sample uses Application Default Credentials for authentication.
#    If not already done, install the gcloud CLI from
#    https://cloud.google.com/sdk and run
#    `gcloud beta auth application-default login`.
#    For more information, see
#    https://developers.google.com/identity/protocols/application-default-credentials
# 3. Install the Ruby client library and Application Default Credentials
#    library by running `gem install google-api-client` and
#    `gem install googleauth`

require 'googleauth'
require 'google/apis/container_v1'

service = Google::Apis::ContainerV1::ContainerService.new

service.authorization = \
    Google::Auth.get_application_default(['https://www.googleapis.com/auth/cloud-platform'])

# The Google Developers Console [project ID or project number]
# (https://developers.google.com/console/help/new/#projectnumber).
project_id = 'my-project-id'  # TODO: Update placeholder value.

# The name of the Google Compute Engine [zone](/compute/docs/zones#available) in which the cluster
# resides.
zone = 'my-zone'  # TODO: Update placeholder value.

# The name of the cluster.
cluster_id = 'my-cluster-id'  # TODO: Update placeholder value.

# The name of the node pool to delete.
node_pool_id = 'my-node-pool-id'  # TODO: Update placeholder value.

response = service.delete_project_zone_cluster_node_pool(project_id, zone, cluster_id, node_pool_id)

# TODO: Change code below to process the `response` object:
<<<<<<< HEAD
puts JSON.pretty_unparse(response.to_h)
=======
puts response.to_json
>>>>>>> abe9ebdb
# BEFORE RUNNING:
# ---------------
# 1. If not already done, enable the Google Container Engine API
#    and check the quota for your project at
#    https://console.developers.google.com/apis/api/container
# 2. This sample uses Application Default Credentials for authentication.
#    If not already done, install the gcloud CLI from
#    https://cloud.google.com/sdk and run
#    `gcloud beta auth application-default login`.
#    For more information, see
#    https://developers.google.com/identity/protocols/application-default-credentials
# 3. Install the Ruby client library and Application Default Credentials
#    library by running `gem install google-api-client` and
#    `gem install googleauth`

require 'googleauth'
require 'google/apis/container_v1'

service = Google::Apis::ContainerV1::ContainerService.new

service.authorization = \
    Google::Auth.get_application_default(['https://www.googleapis.com/auth/cloud-platform'])

# The Google Developers Console [project ID or project number]
# (https://developers.google.com/console/help/new/#projectnumber).
project_id = 'my-project-id'  # TODO: Update placeholder value.

# The name of the Google Compute Engine [zone](/compute/docs/zones#available) in which the cluster
# resides.
zone = 'my-zone'  # TODO: Update placeholder value.

# The name of the cluster.
cluster_id = 'my-cluster-id'  # TODO: Update placeholder value.

# The name of the node pool.
node_pool_id = 'my-node-pool-id'  # TODO: Update placeholder value.

response = service.get_project_zone_cluster_node_pool(project_id, zone, cluster_id, node_pool_id)

# TODO: Change code below to process the `response` object:
<<<<<<< HEAD
puts JSON.pretty_unparse(response.to_h)
=======
puts response.to_json
>>>>>>> abe9ebdb
# BEFORE RUNNING:
# ---------------
# 1. If not already done, enable the Google Container Engine API
#    and check the quota for your project at
#    https://console.developers.google.com/apis/api/container
# 2. This sample uses Application Default Credentials for authentication.
#    If not already done, install the gcloud CLI from
#    https://cloud.google.com/sdk and run
#    `gcloud beta auth application-default login`.
#    For more information, see
#    https://developers.google.com/identity/protocols/application-default-credentials
# 3. Install the Ruby client library and Application Default Credentials
#    library by running `gem install google-api-client` and
#    `gem install googleauth`

require 'googleauth'
require 'google/apis/container_v1'

service = Google::Apis::ContainerV1::ContainerService.new

service.authorization = \
    Google::Auth.get_application_default(['https://www.googleapis.com/auth/cloud-platform'])

# The Google Developers Console [project ID or project number]
# (https://developers.google.com/console/help/new/#projectnumber).
project_id = 'my-project-id'  # TODO: Update placeholder value.

# The name of the Google Compute Engine [zone](/compute/docs/zones#available) in which the cluster
# resides.
zone = 'my-zone'  # TODO: Update placeholder value.

# The name of the cluster.
cluster_id = 'my-cluster-id'  # TODO: Update placeholder value.

response = service.list_project_zone_cluster_node_pools(project_id, zone, cluster_id)

# TODO: Change code below to process the `response` object:
<<<<<<< HEAD
puts JSON.pretty_unparse(response.to_h)
=======
puts response.to_json
>>>>>>> abe9ebdb
# BEFORE RUNNING:
# ---------------
# 1. If not already done, enable the Google Container Engine API
#    and check the quota for your project at
#    https://console.developers.google.com/apis/api/container
# 2. This sample uses Application Default Credentials for authentication.
#    If not already done, install the gcloud CLI from
#    https://cloud.google.com/sdk and run
#    `gcloud beta auth application-default login`.
#    For more information, see
#    https://developers.google.com/identity/protocols/application-default-credentials
# 3. Install the Ruby client library and Application Default Credentials
#    library by running `gem install google-api-client` and
#    `gem install googleauth`

require 'googleauth'
require 'google/apis/container_v1'

service = Google::Apis::ContainerV1::ContainerService.new

service.authorization = \
    Google::Auth.get_application_default(['https://www.googleapis.com/auth/cloud-platform'])

# The Google Developers Console [project ID or project number]
# (https://support.google.com/cloud/answer/6158840).
project_id = 'my-project-id'  # TODO: Update placeholder value.

# The name of the Google Compute Engine [zone](/compute/docs/zones#available) in which the cluster
# resides.
zone = 'my-zone'  # TODO: Update placeholder value.

# The name of the cluster to upgrade.
cluster_id = 'my-cluster-id'  # TODO: Update placeholder value.

# TODO: Assign values to desired members of `request_body`. All existing
# members will be replaced:
request_body = Google::Apis::ContainerV1::UpdateClusterRequest.new

response = service.update_cluster(project_id, zone, cluster_id, request_body)

# TODO: Change code below to process the `response` object:
<<<<<<< HEAD
puts JSON.pretty_unparse(response.to_h)
=======
puts response.to_json
>>>>>>> abe9ebdb
# BEFORE RUNNING:
# ---------------
# 1. If not already done, enable the Google Container Engine API
#    and check the quota for your project at
#    https://console.developers.google.com/apis/api/container
# 2. This sample uses Application Default Credentials for authentication.
#    If not already done, install the gcloud CLI from
#    https://cloud.google.com/sdk and run
#    `gcloud beta auth application-default login`.
#    For more information, see
#    https://developers.google.com/identity/protocols/application-default-credentials
# 3. Install the Ruby client library and Application Default Credentials
#    library by running `gem install google-api-client` and
#    `gem install googleauth`

require 'googleauth'
require 'google/apis/container_v1'

service = Google::Apis::ContainerV1::ContainerService.new

service.authorization = \
    Google::Auth.get_application_default(['https://www.googleapis.com/auth/cloud-platform'])

# The Google Developers Console [project ID or project number]
# (https://support.google.com/cloud/answer/6158840).
project_id = 'my-project-id'  # TODO: Update placeholder value.

# The name of the Google Compute Engine [zone](/compute/docs/zones#available) to return operations
# for.
zone = 'my-zone'  # TODO: Update placeholder value.

response = service.get_project_zone_serverconfig(project_id, zone)

# TODO: Change code below to process the `response` object:
<<<<<<< HEAD
puts JSON.pretty_unparse(response.to_h)
=======
puts response.to_json
>>>>>>> abe9ebdb
# BEFORE RUNNING:
# ---------------
# 1. If not already done, enable the Google Container Engine API
#    and check the quota for your project at
#    https://console.developers.google.com/apis/api/container
# 2. This sample uses Application Default Credentials for authentication.
#    If not already done, install the gcloud CLI from
#    https://cloud.google.com/sdk and run
#    `gcloud beta auth application-default login`.
#    For more information, see
#    https://developers.google.com/identity/protocols/application-default-credentials
# 3. Install the Ruby client library and Application Default Credentials
#    library by running `gem install google-api-client` and
#    `gem install googleauth`

require 'googleauth'
require 'google/apis/container_v1'

service = Google::Apis::ContainerV1::ContainerService.new

service.authorization = \
    Google::Auth.get_application_default(['https://www.googleapis.com/auth/cloud-platform'])

# The Google Developers Console [project ID or project number]
# (https://support.google.com/cloud/answer/6158840).
project_id = 'my-project-id'  # TODO: Update placeholder value.

# The name of the Google Compute Engine [zone](/compute/docs/zones#available) in which the cluster
# resides.
zone = 'my-zone'  # TODO: Update placeholder value.

# The server-assigned `name` of the operation.
operation_id = 'my-operation-id'  # TODO: Update placeholder value.

response = service.get_zone_operation(project_id, zone, operation_id)

# TODO: Change code below to process the `response` object:
<<<<<<< HEAD
puts JSON.pretty_unparse(response.to_h)
=======
puts response.to_json
>>>>>>> abe9ebdb
# BEFORE RUNNING:
# ---------------
# 1. If not already done, enable the Google Container Engine API
#    and check the quota for your project at
#    https://console.developers.google.com/apis/api/container
# 2. This sample uses Application Default Credentials for authentication.
#    If not already done, install the gcloud CLI from
#    https://cloud.google.com/sdk and run
#    `gcloud beta auth application-default login`.
#    For more information, see
#    https://developers.google.com/identity/protocols/application-default-credentials
# 3. Install the Ruby client library and Application Default Credentials
#    library by running `gem install google-api-client` and
#    `gem install googleauth`

require 'googleauth'
require 'google/apis/container_v1'

service = Google::Apis::ContainerV1::ContainerService.new

service.authorization = \
    Google::Auth.get_application_default(['https://www.googleapis.com/auth/cloud-platform'])

# The Google Developers Console [project ID or project number]
# (https://support.google.com/cloud/answer/6158840).
project_id = 'my-project-id'  # TODO: Update placeholder value.

# The name of the Google Compute Engine [zone](/compute/docs/zones#available) to return operations
# for, or `-` for all zones.
zone = 'my-zone'  # TODO: Update placeholder value.

response = service.list_zone_operations(project_id, zone)

# TODO: Change code below to process the `response` object:
<<<<<<< HEAD
puts JSON.pretty_unparse(response.to_h)
=======
puts response.to_json
>>>>>>> abe9ebdb
<|MERGE_RESOLUTION|>--- conflicted
+++ resolved
@@ -36,11 +36,7 @@
 response = service.create_cluster(project_id, zone, request_body)
 
 # TODO: Change code below to process the `response` object:
-<<<<<<< HEAD
-puts JSON.pretty_unparse(response.to_h)
-=======
-puts response.to_json
->>>>>>> abe9ebdb
+puts response.to_json
 # BEFORE RUNNING:
 # ---------------
 # 1. If not already done, enable the Google Container Engine API
@@ -78,11 +74,7 @@
 response = service.delete_zone_cluster(project_id, zone, cluster_id)
 
 # TODO: Change code below to process the `response` object:
-<<<<<<< HEAD
-puts JSON.pretty_unparse(response.to_h)
-=======
-puts response.to_json
->>>>>>> abe9ebdb
+puts response.to_json
 # BEFORE RUNNING:
 # ---------------
 # 1. If not already done, enable the Google Container Engine API
@@ -120,11 +112,7 @@
 response = service.get_zone_cluster(project_id, zone, cluster_id)
 
 # TODO: Change code below to process the `response` object:
-<<<<<<< HEAD
-puts JSON.pretty_unparse(response.to_h)
-=======
-puts response.to_json
->>>>>>> abe9ebdb
+puts response.to_json
 # BEFORE RUNNING:
 # ---------------
 # 1. If not already done, enable the Google Container Engine API
@@ -159,11 +147,7 @@
 response = service.list_zone_clusters(project_id, zone)
 
 # TODO: Change code below to process the `response` object:
-<<<<<<< HEAD
-puts JSON.pretty_unparse(response.to_h)
-=======
-puts response.to_json
->>>>>>> abe9ebdb
+puts response.to_json
 # BEFORE RUNNING:
 # ---------------
 # 1. If not already done, enable the Google Container Engine API
@@ -204,11 +188,7 @@
 response = service.create_node_pool(project_id, zone, cluster_id, request_body)
 
 # TODO: Change code below to process the `response` object:
-<<<<<<< HEAD
-puts JSON.pretty_unparse(response.to_h)
-=======
-puts response.to_json
->>>>>>> abe9ebdb
+puts response.to_json
 # BEFORE RUNNING:
 # ---------------
 # 1. If not already done, enable the Google Container Engine API
@@ -249,11 +229,7 @@
 response = service.delete_project_zone_cluster_node_pool(project_id, zone, cluster_id, node_pool_id)
 
 # TODO: Change code below to process the `response` object:
-<<<<<<< HEAD
-puts JSON.pretty_unparse(response.to_h)
-=======
-puts response.to_json
->>>>>>> abe9ebdb
+puts response.to_json
 # BEFORE RUNNING:
 # ---------------
 # 1. If not already done, enable the Google Container Engine API
@@ -294,11 +270,7 @@
 response = service.get_project_zone_cluster_node_pool(project_id, zone, cluster_id, node_pool_id)
 
 # TODO: Change code below to process the `response` object:
-<<<<<<< HEAD
-puts JSON.pretty_unparse(response.to_h)
-=======
-puts response.to_json
->>>>>>> abe9ebdb
+puts response.to_json
 # BEFORE RUNNING:
 # ---------------
 # 1. If not already done, enable the Google Container Engine API
@@ -336,11 +308,7 @@
 response = service.list_project_zone_cluster_node_pools(project_id, zone, cluster_id)
 
 # TODO: Change code below to process the `response` object:
-<<<<<<< HEAD
-puts JSON.pretty_unparse(response.to_h)
-=======
-puts response.to_json
->>>>>>> abe9ebdb
+puts response.to_json
 # BEFORE RUNNING:
 # ---------------
 # 1. If not already done, enable the Google Container Engine API
@@ -382,11 +350,7 @@
 response = service.update_cluster(project_id, zone, cluster_id, request_body)
 
 # TODO: Change code below to process the `response` object:
-<<<<<<< HEAD
-puts JSON.pretty_unparse(response.to_h)
-=======
-puts response.to_json
->>>>>>> abe9ebdb
+puts response.to_json
 # BEFORE RUNNING:
 # ---------------
 # 1. If not already done, enable the Google Container Engine API
@@ -421,11 +385,7 @@
 response = service.get_project_zone_serverconfig(project_id, zone)
 
 # TODO: Change code below to process the `response` object:
-<<<<<<< HEAD
-puts JSON.pretty_unparse(response.to_h)
-=======
-puts response.to_json
->>>>>>> abe9ebdb
+puts response.to_json
 # BEFORE RUNNING:
 # ---------------
 # 1. If not already done, enable the Google Container Engine API
@@ -463,11 +423,7 @@
 response = service.get_zone_operation(project_id, zone, operation_id)
 
 # TODO: Change code below to process the `response` object:
-<<<<<<< HEAD
-puts JSON.pretty_unparse(response.to_h)
-=======
-puts response.to_json
->>>>>>> abe9ebdb
+puts response.to_json
 # BEFORE RUNNING:
 # ---------------
 # 1. If not already done, enable the Google Container Engine API
@@ -502,8 +458,4 @@
 response = service.list_zone_operations(project_id, zone)
 
 # TODO: Change code below to process the `response` object:
-<<<<<<< HEAD
-puts JSON.pretty_unparse(response.to_h)
-=======
-puts response.to_json
->>>>>>> abe9ebdb
+puts response.to_json