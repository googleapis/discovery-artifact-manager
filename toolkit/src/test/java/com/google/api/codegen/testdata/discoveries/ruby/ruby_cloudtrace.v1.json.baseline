--- conflicted
+++ resolved
@@ -62,11 +62,7 @@
 response = service.get_project_trace(project_id, trace_id)
 
 # TODO: Change code below to process the `response` object:
-<<<<<<< HEAD
-puts JSON.pretty_unparse(response.to_h)
-=======
 puts response.to_json
->>>>>>> abe9ebdb
 # BEFORE RUNNING:
 # ---------------
 # 1. If not already done, enable the Google Cloud Trace API
@@ -99,9 +95,5 @@
 
 traces.each do |trace|
   # TODO: Change code below to process each `trace` resource:
-<<<<<<< HEAD
-  puts JSON.pretty_unparse(trace.to_h)
-=======
   puts trace.to_json
->>>>>>> abe9ebdb
 end