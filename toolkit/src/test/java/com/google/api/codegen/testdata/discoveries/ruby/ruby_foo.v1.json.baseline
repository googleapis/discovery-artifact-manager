--- conflicted
+++ resolved
@@ -13,8 +13,4 @@
 response = service.get_bar_baz()
 
 # TODO: Change code below to process the `response` object:
-<<<<<<< HEAD
-puts JSON.pretty_unparse(response.to_h)
-=======
-puts response.to_json
->>>>>>> abe9ebdb
+puts response.to_json