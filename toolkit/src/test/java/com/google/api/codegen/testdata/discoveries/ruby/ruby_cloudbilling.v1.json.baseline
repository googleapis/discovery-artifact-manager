
# BEFORE RUNNING:
# ---------------
# 1. If not already done, enable the Google Cloud Billing API
#    and check the quota for your project at
#    https://console.developers.google.com/apis/api/cloudbilling
# 2. This sample uses Application Default Credentials for authentication.
#    If not already done, install the gcloud CLI from
#    https://cloud.google.com/sdk and run
#    `gcloud beta auth application-default login`.
#    For more information, see
#    https://developers.google.com/identity/protocols/application-default-credentials
# 3. Install the Ruby client library and Application Default Credentials
#    library by running `gem install google-api-client` and
#    `gem install googleauth`

require 'googleauth'
require 'google/apis/cloudbilling_v1'

service = Google::Apis::CloudbillingV1::CloudbillingService.new

service.authorization = \
    Google::Auth.get_application_default(['https://www.googleapis.com/auth/cloud-platform'])

# The resource name of the billing account to retrieve. For example,
# `billingAccounts/012345-567890-ABCDEF`.
name = 'billingAccounts/my-billing-account'  # TODO: Update placeholder value.

response = service.get_billing_account(name)

# TODO: Change code below to process the `response` object:
<<<<<<< HEAD
puts JSON.pretty_unparse(response.to_h)
=======
puts response.to_json
>>>>>>> abe9ebdb
# BEFORE RUNNING:
# ---------------
# 1. If not already done, enable the Google Cloud Billing API
#    and check the quota for your project at
#    https://console.developers.google.com/apis/api/cloudbilling
# 2. This sample uses Application Default Credentials for authentication.
#    If not already done, install the gcloud CLI from
#    https://cloud.google.com/sdk and run
#    `gcloud beta auth application-default login`.
#    For more information, see
#    https://developers.google.com/identity/protocols/application-default-credentials
# 3. Install the Ruby client library and Application Default Credentials
#    library by running `gem install google-api-client` and
#    `gem install googleauth`

require 'googleauth'
require 'google/apis/cloudbilling_v1'

service = Google::Apis::CloudbillingV1::CloudbillingService.new

service.authorization = \
    Google::Auth.get_application_default(['https://www.googleapis.com/auth/cloud-platform'])

billing_accounts = service.fetch_all(items: :billing_accounts) do |token|
  service.list_billing_accounts(page_token: token)
end

billing_accounts.each do |billing_account|
  # TODO: Change code below to process each `billing_account` resource:
<<<<<<< HEAD
  puts JSON.pretty_unparse(billing_account.to_h)
=======
  puts billing_account.to_json
>>>>>>> abe9ebdb
end
# BEFORE RUNNING:
# ---------------
# 1. If not already done, enable the Google Cloud Billing API
#    and check the quota for your project at
#    https://console.developers.google.com/apis/api/cloudbilling
# 2. This sample uses Application Default Credentials for authentication.
#    If not already done, install the gcloud CLI from
#    https://cloud.google.com/sdk and run
#    `gcloud beta auth application-default login`.
#    For more information, see
#    https://developers.google.com/identity/protocols/application-default-credentials
# 3. Install the Ruby client library and Application Default Credentials
#    library by running `gem install google-api-client` and
#    `gem install googleauth`

require 'googleauth'
require 'google/apis/cloudbilling_v1'

service = Google::Apis::CloudbillingV1::CloudbillingService.new

service.authorization = \
    Google::Auth.get_application_default(['https://www.googleapis.com/auth/cloud-platform'])

# The resource name of the billing account associated with the projects that
# you want to list. For example, `billingAccounts/012345-567890-ABCDEF`.
name = 'billingAccounts/my-billing-account'  # TODO: Update placeholder value.

project_billing_info2 = service.fetch_all(items: :project_billing_info) do |token|
  service.list_billing_account_projects(name, page_token: token)
end

project_billing_info2.each do |project_billing_info|
  # TODO: Change code below to process each `project_billing_info` resource:
<<<<<<< HEAD
  puts JSON.pretty_unparse(project_billing_info.to_h)
=======
  puts project_billing_info.to_json
>>>>>>> abe9ebdb
end
# BEFORE RUNNING:
# ---------------
# 1. If not already done, enable the Google Cloud Billing API
#    and check the quota for your project at
#    https://console.developers.google.com/apis/api/cloudbilling
# 2. This sample uses Application Default Credentials for authentication.
#    If not already done, install the gcloud CLI from
#    https://cloud.google.com/sdk and run
#    `gcloud beta auth application-default login`.
#    For more information, see
#    https://developers.google.com/identity/protocols/application-default-credentials
# 3. Install the Ruby client library and Application Default Credentials
#    library by running `gem install google-api-client` and
#    `gem install googleauth`

require 'googleauth'
require 'google/apis/cloudbilling_v1'

service = Google::Apis::CloudbillingV1::CloudbillingService.new

service.authorization = \
    Google::Auth.get_application_default(['https://www.googleapis.com/auth/cloud-platform'])

# The resource name of the project for which billing information is
# retrieved. For example, `projects/tokyo-rain-123`.
name = 'projects/my-project'  # TODO: Update placeholder value.

response = service.get_project_billing_info(name)

# TODO: Change code below to process the `response` object:
<<<<<<< HEAD
puts JSON.pretty_unparse(response.to_h)
=======
puts response.to_json
>>>>>>> abe9ebdb
# BEFORE RUNNING:
# ---------------
# 1. If not already done, enable the Google Cloud Billing API
#    and check the quota for your project at
#    https://console.developers.google.com/apis/api/cloudbilling
# 2. This sample uses Application Default Credentials for authentication.
#    If not already done, install the gcloud CLI from
#    https://cloud.google.com/sdk and run
#    `gcloud beta auth application-default login`.
#    For more information, see
#    https://developers.google.com/identity/protocols/application-default-credentials
# 3. Install the Ruby client library and Application Default Credentials
#    library by running `gem install google-api-client` and
#    `gem install googleauth`

require 'googleauth'
require 'google/apis/cloudbilling_v1'

service = Google::Apis::CloudbillingV1::CloudbillingService.new

service.authorization = \
    Google::Auth.get_application_default(['https://www.googleapis.com/auth/cloud-platform'])

# The resource name of the project associated with the billing information
# that you want to update. For example, `projects/tokyo-rain-123`.
name = 'projects/my-project'  # TODO: Update placeholder value.

# TODO: Assign values to desired members of `request_body`. All existing
# members will be replaced:
request_body = Google::Apis::CloudbillingV1::ProjectBillingInfo.new

response = service.update_project_billing_info(name, request_body)

# TODO: Change code below to process the `response` object:
<<<<<<< HEAD
puts JSON.pretty_unparse(response.to_h)
=======
puts response.to_json
>>>>>>> abe9ebdb
<|MERGE_RESOLUTION|>--- conflicted
+++ resolved
@@ -29,11 +29,7 @@
 response = service.get_billing_account(name)
 
 # TODO: Change code below to process the `response` object:
-<<<<<<< HEAD
-puts JSON.pretty_unparse(response.to_h)
-=======
 puts response.to_json
->>>>>>> abe9ebdb
 # BEFORE RUNNING:
 # ---------------
 # 1. If not already done, enable the Google Cloud Billing API
@@ -63,11 +59,7 @@
 
 billing_accounts.each do |billing_account|
   # TODO: Change code below to process each `billing_account` resource:
-<<<<<<< HEAD
-  puts JSON.pretty_unparse(billing_account.to_h)
-=======
   puts billing_account.to_json
->>>>>>> abe9ebdb
 end
 # BEFORE RUNNING:
 # ---------------
@@ -102,11 +94,7 @@
 
 project_billing_info2.each do |project_billing_info|
   # TODO: Change code below to process each `project_billing_info` resource:
-<<<<<<< HEAD
-  puts JSON.pretty_unparse(project_billing_info.to_h)
-=======
   puts project_billing_info.to_json
->>>>>>> abe9ebdb
 end
 # BEFORE RUNNING:
 # ---------------
@@ -138,11 +126,7 @@
 response = service.get_project_billing_info(name)
 
 # TODO: Change code below to process the `response` object:
-<<<<<<< HEAD
-puts JSON.pretty_unparse(response.to_h)
-=======
 puts response.to_json
->>>>>>> abe9ebdb
 # BEFORE RUNNING:
 # ---------------
 # 1. If not already done, enable the Google Cloud Billing API
@@ -177,8 +161,4 @@
 response = service.update_project_billing_info(name, request_body)
 
 # TODO: Change code below to process the `response` object:
-<<<<<<< HEAD
-puts JSON.pretty_unparse(response.to_h)
-=======
-puts response.to_json
->>>>>>> abe9ebdb
+puts response.to_json